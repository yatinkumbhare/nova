# vim: tabstop=4 shiftwidth=4 softtabstop=4

# Copyright 2010 United States Government as represented by the
# Administrator of the National Aeronautics and Space Administration.
# All Rights Reserved.
# Copyright (c) 2010 Citrix Systems, Inc.
#
#    Licensed under the Apache License, Version 2.0 (the "License"); you may
#    not use this file except in compliance with the License. You may obtain
#    a copy of the License at
#
#         http://www.apache.org/licenses/LICENSE-2.0
#
#    Unless required by applicable law or agreed to in writing, software
#    distributed under the License is distributed on an "AS IS" BASIS, WITHOUT
#    WARRANTIES OR CONDITIONS OF ANY KIND, either express or implied. See the
#    License for the specific language governing permissions and limitations
#    under the License.

"""
A connection to a hypervisor through libvirt.

Supports KVM, QEMU, UML, and XEN.

**Related Flags**

:libvirt_type:  Libvirt domain type.  Can be kvm, qemu, uml, xen
                (default: kvm).
:libvirt_uri:  Override for the default libvirt URI (depends on libvirt_type).
:libvirt_xml_template:  Libvirt XML Template.
:rescue_image_id:  Rescue ami image (default: ami-rescue).
:rescue_kernel_id:  Rescue aki image (default: aki-rescue).
:rescue_ramdisk_id:  Rescue ari image (default: ari-rescue).
:injected_network_template:  Template file for injected network
:allow_project_net_traffic:  Whether to allow in project network traffic

"""

import logging
import os
import shutil

from eventlet import event
from eventlet import tpool

import IPy

from nova import context
from nova import db
from nova import exception
from nova import flags
from nova import utils
#from nova.api import context
from nova.auth import manager
from nova.compute import disk
from nova.compute import instance_types
from nova.compute import power_state
from nova.virt import images

from Cheetah.Template import Template

libvirt = None
libxml2 = None


FLAGS = flags.FLAGS
# TODO(vish): These flags should probably go into a shared location
flags.DEFINE_string('rescue_image_id', 'ami-rescue', 'Rescue ami image')
flags.DEFINE_string('rescue_kernel_id', 'aki-rescue', 'Rescue aki image')
flags.DEFINE_string('rescue_ramdisk_id', 'ari-rescue', 'Rescue ari image')
flags.DEFINE_string('libvirt_xml_template',
                    utils.abspath('virt/libvirt.xml.template'),
                    'Libvirt XML Template')
flags.DEFINE_string('libvirt_type',
                    'kvm',
                    'Libvirt domain type (valid options are: '
                    'kvm, qemu, uml, xen)')
flags.DEFINE_string('libvirt_uri',
                    '',
                    'Override the default libvirt URI (which is dependent'
                    ' on libvirt_type)')
flags.DEFINE_bool('allow_project_net_traffic',
                  True,
                  'Whether to allow in project network traffic')


def get_connection(read_only):
    # These are loaded late so that there's no need to install these
    # libraries when not using libvirt.
    global libvirt
    global libxml2
    if libvirt is None:
        libvirt = __import__('libvirt')
    if libxml2 is None:
        libxml2 = __import__('libxml2')
    return LibvirtConnection(read_only)


class LibvirtConnection(object):

    def __init__(self, read_only):
        self.libvirt_uri = self.get_uri()

        self.libvirt_xml = open(FLAGS.libvirt_xml_template).read()
        self._wrapped_conn = None
        self.read_only = read_only

    @property
    def _conn(self):
        if not self._wrapped_conn or not self._test_connection():
            logging.debug(_('Connecting to libvirt: %s') % self.libvirt_uri)
            self._wrapped_conn = self._connect(self.libvirt_uri,
                                               self.read_only)
        return self._wrapped_conn

    def _test_connection(self):
        try:
            self._wrapped_conn.getInfo()
            return True
        except libvirt.libvirtError as e:
            if e.get_error_code() == libvirt.VIR_ERR_SYSTEM_ERROR and \
               e.get_error_domain() == libvirt.VIR_FROM_REMOTE:
                logging.debug(_('Connection to libvirt broke'))
                return False
            raise

    def get_uri(self):
        if FLAGS.libvirt_type == 'uml':
            uri = FLAGS.libvirt_uri or 'uml:///system'
        elif FLAGS.libvirt_type == 'xen':
            uri = FLAGS.libvirt_uri or 'xen:///'
        else:
            uri = FLAGS.libvirt_uri or 'qemu:///system'
        return uri

    def _connect(self, uri, read_only):
        auth = [[libvirt.VIR_CRED_AUTHNAME, libvirt.VIR_CRED_NOECHOPROMPT],
                'root',
                None]

        if read_only:
            return libvirt.openReadOnly(uri)
        else:
            return libvirt.openAuth(uri, auth, 0)

    def list_instances(self):
        return [self._conn.lookupByID(x).name()
                for x in self._conn.listDomainsID()]

    def destroy(self, instance, cleanup=True):
        try:
            virt_dom = self._conn.lookupByName(instance['name'])
            virt_dom.destroy()
        except Exception as _err:
            pass
            # If the instance is already terminated, we're still happy

        done = event.Event()

        # We'll save this for when we do shutdown,
        # instead of destroy - but destroy returns immediately
        timer = utils.LoopingCall(f=None)

        def _wait_for_shutdown():
            try:
                state = self.get_info(instance['name'])['state']
                db.instance_set_state(context.get_admin_context(),
                                      instance['id'], state)
                if state == power_state.SHUTDOWN:
                    timer.stop()
            except Exception:
                db.instance_set_state(context.get_admin_context(),
                                      instance['id'],
                                      power_state.SHUTDOWN)
                timer.stop()

        timer.f = _wait_for_shutdown
        timer_done = timer.start(interval=0.5, now=True)

        # NOTE(termie): this is strictly superfluous (we could put the
        #               cleanup code in the timer), but this emulates the
        #               previous model so I am keeping it around until
        #               everything has been vetted a bit
        def _wait_for_timer():
            timer_done.wait()
            self._cleanup(instance)
            done.send()

        greenthread.spawn(_wait_for_timer)
        return done

    def _cleanup(self, instance):
        target = os.path.join(FLAGS.instances_path, instance['name'])
        logging.info(_('instance %s: deleting instance files %s'),
            instance['name'], target)
        if os.path.exists(target):
            shutil.rmtree(target)

    @exception.wrap_exception
    def attach_volume(self, instance_name, device_path, mountpoint):
        virt_dom = self._conn.lookupByName(instance_name)
        mount_device = mountpoint.rpartition("/")[2]
        xml = """<disk type='block'>
                     <driver name='qemu' type='raw'/>
                     <source dev='%s'/>
                     <target dev='%s' bus='virtio'/>
                 </disk>""" % (device_path, mount_device)
        virt_dom.attachDevice(xml)

    def _get_disk_xml(self, xml, device):
        """Returns the xml for the disk mounted at device"""
        try:
            doc = libxml2.parseDoc(xml)
        except:
            return None
        ctx = doc.xpathNewContext()
        try:
            ret = ctx.xpathEval('/domain/devices/disk')
            for node in ret:
                for child in node.children:
                    if child.name == 'target':
                        if child.prop('dev') == device:
                            return str(node)
        finally:
            if ctx != None:
                ctx.xpathFreeContext()
            if doc != None:
                doc.freeDoc()

    @exception.wrap_exception
    def detach_volume(self, instance_name, mountpoint):
        virt_dom = self._conn.lookupByName(instance_name)
        mount_device = mountpoint.rpartition("/")[2]
        xml = self._get_disk_xml(virt_dom.XMLDesc(0), mount_device)
        if not xml:
            raise exception.NotFound(_("No disk at %s") % mount_device)
        virt_dom.detachDevice(xml)

    @exception.wrap_exception
    def reboot(self, instance):
        self.destroy(instance, False)
        xml = self.to_xml(instance)
        self._conn.createXML(xml, 0)
        timer = utils.LoopingCall(f=None)

        def _wait_for_reboot():
            try:
                state = self.get_info(instance['name'])['state']
                db.instance_set_state(context.get_admin_context(),
                                      instance['id'], state)
                if state == power_state.RUNNING:
                    logging.debug(_('instance %s: rebooted'), instance['name'])
                    timer.stop()
            except Exception, exn:
                logging.error(_('_wait_for_reboot failed: %s'), exn)
                db.instance_set_state(context.get_admin_context(),
                                      instance['id'],
                                      power_state.SHUTDOWN)
                timer.stop()

        timer.f = _wait_for_reboot
        return timer.start(interval=0.5, now=True)

    @exception.wrap_exception
    def pause(self, instance, callback):
        raise exception.APIError("pause not supported for libvirt.")

    @exception.wrap_exception
    def unpause(self, instance, callback):
        raise exception.APIError("unpause not supported for libvirt.")

    @exception.wrap_exception
    def rescue(self, instance):
        self.destroy(instance, False)

        xml = self.to_xml(instance, rescue=True)
        rescue_images = {'image_id': FLAGS.rescue_image_id,
                         'kernel_id': FLAGS.rescue_kernel_id,
                         'ramdisk_id': FLAGS.rescue_ramdisk_id}
        self._create_image(instance, xml, 'rescue-', rescue_images)
        self._conn.createXML(xml, 0)

        timer = utils.LoopingCall(f=None)

        def _wait_for_rescue():
            try:
                state = self.get_info(instance['name'])['state']
                db.instance_set_state(None, instance['id'], state)
                if state == power_state.RUNNING:
                    logging.debug(_('instance %s: rescued'), instance['name'])
                    timer.stop()
            except Exception, exn:
                logging.error(_('_wait_for_rescue failed: %s'), exn)
                db.instance_set_state(None,
                                      instance['id'],
                                      power_state.SHUTDOWN)
                timer.stop()

        timer.f = _wait_for_rescue
        return timer.start(interval=0.5, now=True)

    @exception.wrap_exception
    def unrescue(self, instance):
        # NOTE(vish): Because reboot destroys and recreates an instance using
        #             the normal xml file, we can just call reboot here
        self.reboot(instance)

    @exception.wrap_exception
    def spawn(self, instance):
        xml = self.to_xml(instance)
        db.instance_set_state(context.get_admin_context(),
                              instance['id'],
                              power_state.NOSTATE,
                              'launching')
        NWFilterFirewall(self._conn).setup_nwfilters_for_instance(instance)
        self._create_image(instance, xml)
        self._conn.createXML(xml, 0)
        logging.debug(_("instance %s: is running"), instance['name'])

        timer = utils.LoopingCall(f=None)

        def _wait_for_boot():
            try:
                state = self.get_info(instance['name'])['state']
                db.instance_set_state(context.get_admin_context(),
                                      instance['id'], state)
                if state == power_state.RUNNING:
                    logging.debug(_('instance %s: booted'), instance['name'])
                    timer.stop()
            except:
                logging.exception(_('instance %s: failed to boot'),
                                  instance['name'])
                db.instance_set_state(context.get_admin_context(),
                                      instance['id'],
                                      power_state.SHUTDOWN)
                timer.stop()

        timer.f = _wait_for_boot
        return timer.start(interval=0.5, now=True)

    def _flush_xen_console(self, virsh_output):
        logging.info('virsh said: %r' % (virsh_output,))
        virsh_output = virsh_output[0].strip()

        if virsh_output.startswith('/dev/'):
            logging.info(_('cool, it\'s a device'))
            out, err = utils.execute("sudo dd if=%s iflag=nonblock" %
                                     virsh_output, check_exit_code=False)
            return out
        else:
            return ''

    def _append_to_file(self, data, fpath):
        logging.info(_('data: %r, fpath: %r') % (data, fpath))
        fp = open(fpath, 'a+')
        fp.write(data)
        return fpath

    def _dump_file(self, fpath):
        fp = open(fpath, 'r+')
        contents = fp.read()
        logging.info('Contents: %r' % (contents,))
        return contents

    @exception.wrap_exception
    def get_console_output(self, instance):
        console_log = os.path.join(FLAGS.instances_path, instance['name'],
                                   'console.log')

        utils.execute('sudo chown %d %s' % (os.getuid(), console_log))

        if FLAGS.libvirt_type == 'xen':
            # Xen is special
            virsh_output = utils.execute("virsh ttyconsole %s" %
                                         instance['name'])
            data = self._flush_xen_console(virsh_output)
            fpath = self._append_to_file(data, console_log)
        else:
            fpath = console_log

        return self._dump_file(fpath)

    def _create_image(self, inst, libvirt_xml, prefix='', disk_images=None):
        # syntactic nicety
        basepath = lambda fname = '', prefix = prefix: os.path.join(
                                                 FLAGS.instances_path,
                                                 inst['name'],
                                                 prefix + fname)

        # ensure directories exist and are writable
        utils.execute('mkdir -p %s' % basepath(prefix=''))
        utils.execute('chmod 0777 %s' % basepath(prefix=''))

        # TODO(termie): these are blocking calls, it would be great
        #               if they weren't.
        logging.info(_('instance %s: Creating image'), inst['name'])
        f = open(basepath('libvirt.xml'), 'w')
        f.write(libvirt_xml)
        f.close()

        # NOTE(vish): No need add the prefix to console.log
        os.close(os.open(basepath('console.log', ''),
                         os.O_CREAT | os.O_WRONLY, 0660))

        user = manager.AuthManager().get_user(inst['user_id'])
        project = manager.AuthManager().get_project(inst['project_id'])

        if not disk_images:
            disk_images = {'image_id': inst['image_id'],
                           'kernel_id': inst['kernel_id'],
                           'ramdisk_id': inst['ramdisk_id']}
        if not os.path.exists(basepath('disk')):
            images.fetch(inst.image_id, basepath('disk-raw'), user,
                         project)

        if inst['kernel_id']:
            if not os.path.exists(basepath('kernel')):
                images.fetch(inst['kernel_id'], basepath('kernel'),
                             user, project)
            if inst['ramdisk_id']:
                if not os.path.exists(basepath('ramdisk')):
                    images.fetch(inst['ramdisk_id'], basepath('ramdisk'),
                                 user, project)

        def execute(cmd, process_input=None, check_exit_code=True):
            return utils.execute(cmd=cmd,
                                 process_input=process_input,
                                 check_exit_code=check_exit_code)

        # For now, we assume that if we're not using a kernel, we're using a
        # partitioned disk image where the target partition is the first
        # partition
        target_partition = None
        if not inst['kernel_id']:
            target_partition = "1"

        key = str(inst['key_data'])
        net = None
        network_ref = db.network_get_by_instance(context.get_admin_context(),
                                                 inst['id'])
        if network_ref['injected']:
            admin_context = context.get_admin_context()
            address = db.instance_get_fixed_address(admin_context, inst['id'])
            with open(FLAGS.injected_network_template) as f:
                net = f.read() % {'address': address,
                                  'netmask': network_ref['netmask'],
                                  'gateway': network_ref['gateway'],
                                  'broadcast': network_ref['broadcast'],
                                  'dns': network_ref['dns']}
        if key or net:
            if key:
                logging.info(_('instance %s: injecting key into image %s'),
                    inst['name'], inst.image_id)
            if net:
<<<<<<< HEAD
                logging.info(_('instance %s: injecting net into image %s'),
                    inst['name'], inst.image_id)
            disk.inject_data(basepath('disk-raw'), key, net,
                             execute=execute)

        if os.path.exists(basepath('disk')):
            utils.execute('rm -f %s' % basepath('disk'))
=======
                logging.info('instance %s: injecting net into image %s',
                             inst['name'], inst.image_id)
            try:
                disk.inject_data(basepath('disk-raw'), key, net,
                                 partition=target_partition,
                                 execute=execute)
            except Exception as e:
                # This could be a windows image, or a vmdk format disk
                logging.warn('instance %s: ignoring error injecting data'
                             ' into image %s (%s)',
                             inst['name'], inst.image_id, e)

        if inst['kernel_id']:
            if os.path.exists(basepath('disk')):
                utils.execute('rm -f %s' % basepath('disk'))
>>>>>>> 086f2d87

        local_bytes = (instance_types.INSTANCE_TYPES[inst.instance_type]
                                                    ['local_gb']
                                                    * 1024 * 1024 * 1024)

        resize = True
        if inst['instance_type'] == 'm1.tiny' or prefix == 'rescue-':
            resize = False

        if inst['kernel_id']:
            disk.partition(basepath('disk-raw'), basepath('disk'),
                           local_bytes, resize, execute=execute)
        else:
            os.rename(basepath('disk-raw'), basepath('disk'))
            disk.extend(basepath('disk'), local_bytes, execute=execute)

        if FLAGS.libvirt_type == 'uml':
            utils.execute('sudo chown root %s' % basepath('disk'))

    def to_xml(self, instance, rescue=False):
        # TODO(termie): cache?
        logging.debug(_('instance %s: starting toXML method'),
                        instance['name'])
        network = db.project_get_network(context.get_admin_context(),
                                         instance['project_id'])
        # FIXME(vish): stick this in db
        instance_type = instance['instance_type']
        instance_type = instance_types.INSTANCE_TYPES[instance_type]
        ip_address = db.instance_get_fixed_address(context.get_admin_context(),
                                                   instance['id'])
        # Assume that the gateway also acts as the dhcp server.
        dhcp_server = network['gateway']
        xml_info = {'type': FLAGS.libvirt_type,
                    'name': instance['name'],
                    'basepath': os.path.join(FLAGS.instances_path,
                                             instance['name']),
                    'memory_kb': instance_type['memory_mb'] * 1024,
                    'vcpus': instance_type['vcpus'],
                    'bridge_name': network['bridge'],
                    'mac_address': instance['mac_address'],
                    'ip_address': ip_address,
<<<<<<< HEAD
                    'dhcp_server': dhcp_server}
        if rescue:
            libvirt_xml = self.rescue_xml % xml_info
        else:
            libvirt_xml = self.libvirt_xml % xml_info
        logging.debug(_('instance %s: finished toXML method'),
                      instance['name'])
=======
                    'dhcp_server': dhcp_server,
                    'rescue': rescue}
        if not rescue:
            if instance['kernel_id']:
                xml_info['kernel'] = xml_info['basepath'] + "/kernel"

            if instance['ramdisk_id']:
                xml_info['ramdisk'] = xml_info['basepath'] + "/ramdisk"

            xml_info['disk'] = xml_info['basepath'] + "/disk"

        xml = str(Template(self.libvirt_xml, searchList=[xml_info]))
        logging.debug('instance %s: finished toXML method', instance['name'])
>>>>>>> 086f2d87

        return xml

    def get_info(self, instance_name):
        try:
            virt_dom = self._conn.lookupByName(instance_name)
        except:
            raise exception.NotFound(_("Instance %s not found")
                                     % instance_name)
        (state, max_mem, mem, num_cpu, cpu_time) = virt_dom.info()
        return {'state': state,
                'max_mem': max_mem,
                'mem': mem,
                'num_cpu': num_cpu,
                'cpu_time': cpu_time}

    def get_disks(self, instance_name):
        """
        Note that this function takes an instance name, not an Instance, so
        that it can be called by monitor.

        Returns a list of all block devices for this domain.
        """
        domain = self._conn.lookupByName(instance_name)
        # TODO(devcamcar): Replace libxml2 with etree.
        xml = domain.XMLDesc(0)
        doc = None

        try:
            doc = libxml2.parseDoc(xml)
        except:
            return []

        ctx = doc.xpathNewContext()
        disks = []

        try:
            ret = ctx.xpathEval('/domain/devices/disk')

            for node in ret:
                devdst = None

                for child in node.children:
                    if child.name == 'target':
                        devdst = child.prop('dev')

                if devdst == None:
                    continue

                disks.append(devdst)
        finally:
            if ctx != None:
                ctx.xpathFreeContext()
            if doc != None:
                doc.freeDoc()

        return disks

    def get_interfaces(self, instance_name):
        """
        Note that this function takes an instance name, not an Instance, so
        that it can be called by monitor.

        Returns a list of all network interfaces for this instance.
        """
        domain = self._conn.lookupByName(instance_name)
        # TODO(devcamcar): Replace libxml2 with etree.
        xml = domain.XMLDesc(0)
        doc = None

        try:
            doc = libxml2.parseDoc(xml)
        except:
            return []

        ctx = doc.xpathNewContext()
        interfaces = []

        try:
            ret = ctx.xpathEval('/domain/devices/interface')

            for node in ret:
                devdst = None

                for child in node.children:
                    if child.name == 'target':
                        devdst = child.prop('dev')

                if devdst == None:
                    continue

                interfaces.append(devdst)
        finally:
            if ctx != None:
                ctx.xpathFreeContext()
            if doc != None:
                doc.freeDoc()

        return interfaces

    def block_stats(self, instance_name, disk):
        """
        Note that this function takes an instance name, not an Instance, so
        that it can be called by monitor.
        """
        domain = self._conn.lookupByName(instance_name)
        return domain.blockStats(disk)

    def interface_stats(self, instance_name, interface):
        """
        Note that this function takes an instance name, not an Instance, so
        that it can be called by monitor.
        """
        domain = self._conn.lookupByName(instance_name)
        return domain.interfaceStats(interface)

    def refresh_security_group(self, security_group_id):
        fw = NWFilterFirewall(self._conn)
        fw.ensure_security_group_filter(security_group_id)


class NWFilterFirewall(object):
    """
    This class implements a network filtering mechanism versatile
    enough for EC2 style Security Group filtering by leveraging
    libvirt's nwfilter.

    First, all instances get a filter ("nova-base-filter") applied.
    This filter drops all incoming ipv4 and ipv6 connections.
    Outgoing connections are never blocked.

    Second, every security group maps to a nwfilter filter(*).
    NWFilters can be updated at runtime and changes are applied
    immediately, so changes to security groups can be applied at
    runtime (as mandated by the spec).

    Security group rules are named "nova-secgroup-<id>" where <id>
    is the internal id of the security group. They're applied only on
    hosts that have instances in the security group in question.

    Updates to security groups are done by updating the data model
    (in response to API calls) followed by a request sent to all
    the nodes with instances in the security group to refresh the
    security group.

    Each instance has its own NWFilter, which references the above
    mentioned security group NWFilters. This was done because
    interfaces can only reference one filter while filters can
    reference multiple other filters. This has the added benefit of
    actually being able to add and remove security groups from an
    instance at run time. This functionality is not exposed anywhere,
    though.

    Outstanding questions:

    The name is unique, so would there be any good reason to sync
    the uuid across the nodes (by assigning it from the datamodel)?


    (*) This sentence brought to you by the redundancy department of
        redundancy.
    """

    def __init__(self, get_connection):
        self._conn = get_connection

    nova_base_filter = '''<filter name='nova-base' chain='root'>
                            <uuid>26717364-50cf-42d1-8185-29bf893ab110</uuid>
                            <filterref filter='no-mac-spoofing'/>
                            <filterref filter='no-ip-spoofing'/>
                            <filterref filter='no-arp-spoofing'/>
                            <filterref filter='allow-dhcp-server'/>
                            <filterref filter='nova-allow-dhcp-server'/>
                            <filterref filter='nova-base-ipv4'/>
                            <filterref filter='nova-base-ipv6'/>
                          </filter>'''

    nova_dhcp_filter = '''<filter name='nova-allow-dhcp-server' chain='ipv4'>
                            <uuid>891e4787-e5c0-d59b-cbd6-41bc3c6b36fc</uuid>
                              <rule action='accept' direction='out'
                                    priority='100'>
                                <udp srcipaddr='0.0.0.0'
                                     dstipaddr='255.255.255.255'
                                     srcportstart='68'
                                     dstportstart='67'/>
                              </rule>
                              <rule action='accept' direction='in'
                                    priority='100'>
                                <udp srcipaddr='$DHCPSERVER'
                                     srcportstart='67'
                                     dstportstart='68'/>
                              </rule>
                            </filter>'''

    def nova_base_ipv4_filter(self):
        retval = "<filter name='nova-base-ipv4' chain='ipv4'>"
        for protocol in ['tcp', 'udp', 'icmp']:
            for direction, action, priority in [('out', 'accept', 399),
                                                ('inout', 'drop', 400)]:
                retval += """<rule action='%s' direction='%s' priority='%d'>
                               <%s />
                             </rule>""" % (action, direction,
                                              priority, protocol)
        retval += '</filter>'
        return retval

    def nova_base_ipv6_filter(self):
        retval = "<filter name='nova-base-ipv6' chain='ipv6'>"
        for protocol in ['tcp', 'udp', 'icmp']:
            for direction, action, priority in [('out', 'accept', 399),
                                                ('inout', 'drop', 400)]:
                retval += """<rule action='%s' direction='%s' priority='%d'>
                               <%s-ipv6 />
                             </rule>""" % (action, direction,
                                             priority, protocol)
        retval += '</filter>'
        return retval

    def nova_project_filter(self, project, net, mask):
        retval = "<filter name='nova-project-%s' chain='ipv4'>" % project
        for protocol in ['tcp', 'udp', 'icmp']:
            retval += """<rule action='accept' direction='in' priority='200'>
                           <%s srcipaddr='%s' srcipmask='%s' />
                         </rule>""" % (protocol, net, mask)
        retval += '</filter>'
        return retval

    def _define_filter(self, xml):
        if callable(xml):
            xml = xml()

        # execute in a native thread and block current greenthread until done
        tpool.execute(self._conn.nwfilterDefineXML, xml)

    @staticmethod
    def _get_net_and_mask(cidr):
        net = IPy.IP(cidr)
        return str(net.net()), str(net.netmask())

    def setup_nwfilters_for_instance(self, instance):
        """
        Creates an NWFilter for the given instance. In the process,
        it makes sure the filters for the security groups as well as
        the base filter are all in place.
        """

        self._define_filter(self.nova_base_ipv4_filter)
        self._define_filter(self.nova_base_ipv6_filter)
        self._define_filter(self.nova_dhcp_filter)
        self._define_filter(self.nova_base_filter)

        nwfilter_xml = "<filter name='nova-instance-%s' chain='root'>\n" \
                       "  <filterref filter='nova-base' />\n" % \
                       instance['name']

        if FLAGS.allow_project_net_traffic:
            network_ref = db.project_get_network(context.get_admin_context(),
                                                 instance['project_id'])
            net, mask = self._get_net_and_mask(network_ref['cidr'])
            project_filter = self.nova_project_filter(instance['project_id'],
                                                      net, mask)
            self._define_filter(project_filter)

            nwfilter_xml += "  <filterref filter='nova-project-%s' />\n" % \
                            instance['project_id']

        for security_group in instance.security_groups:
            self.ensure_security_group_filter(security_group['id'])

            nwfilter_xml += "  <filterref filter='nova-secgroup-%d' />\n" % \
                            security_group['id']
        nwfilter_xml += "</filter>"

        self._define_filter(nwfilter_xml)

    def ensure_security_group_filter(self, security_group_id):
        return self._define_filter(
                   self.security_group_to_nwfilter_xml(security_group_id))

    def security_group_to_nwfilter_xml(self, security_group_id):
        security_group = db.security_group_get(context.get_admin_context(),
                                               security_group_id)
        rule_xml = ""
        for rule in security_group.rules:
            rule_xml += "<rule action='accept' direction='in' priority='300'>"
            if rule.cidr:
                net, mask = self._get_net_and_mask(rule.cidr)
                rule_xml += "<%s srcipaddr='%s' srcipmask='%s' " % \
                            (rule.protocol, net, mask)
                if rule.protocol in ['tcp', 'udp']:
                    rule_xml += "dstportstart='%s' dstportend='%s' " % \
                                (rule.from_port, rule.to_port)
                elif rule.protocol == 'icmp':
                    logging.info('rule.protocol: %r, rule.from_port: %r, '
                                 'rule.to_port: %r' %
                                 (rule.protocol, rule.from_port, rule.to_port))
                    if rule.from_port != -1:
                        rule_xml += "type='%s' " % rule.from_port
                    if rule.to_port != -1:
                        rule_xml += "code='%s' " % rule.to_port

                rule_xml += '/>\n'
            rule_xml += "</rule>\n"
        xml = "<filter name='nova-secgroup-%s' chain='ipv4'>%s</filter>" % \
              (security_group_id, rule_xml,)
        return xml<|MERGE_RESOLUTION|>--- conflicted
+++ resolved
@@ -452,16 +452,7 @@
                 logging.info(_('instance %s: injecting key into image %s'),
                     inst['name'], inst.image_id)
             if net:
-<<<<<<< HEAD
                 logging.info(_('instance %s: injecting net into image %s'),
-                    inst['name'], inst.image_id)
-            disk.inject_data(basepath('disk-raw'), key, net,
-                             execute=execute)
-
-        if os.path.exists(basepath('disk')):
-            utils.execute('rm -f %s' % basepath('disk'))
-=======
-                logging.info('instance %s: injecting net into image %s',
                              inst['name'], inst.image_id)
             try:
                 disk.inject_data(basepath('disk-raw'), key, net,
@@ -469,14 +460,13 @@
                                  execute=execute)
             except Exception as e:
                 # This could be a windows image, or a vmdk format disk
-                logging.warn('instance %s: ignoring error injecting data'
-                             ' into image %s (%s)',
+                logging.warn(_('instance %s: ignoring error injecting data'
+                               ' into image %s (%s)'),
                              inst['name'], inst.image_id, e)
 
         if inst['kernel_id']:
             if os.path.exists(basepath('disk')):
                 utils.execute('rm -f %s' % basepath('disk'))
->>>>>>> 086f2d87
 
         local_bytes = (instance_types.INSTANCE_TYPES[inst.instance_type]
                                                     ['local_gb']
@@ -518,15 +508,6 @@
                     'bridge_name': network['bridge'],
                     'mac_address': instance['mac_address'],
                     'ip_address': ip_address,
-<<<<<<< HEAD
-                    'dhcp_server': dhcp_server}
-        if rescue:
-            libvirt_xml = self.rescue_xml % xml_info
-        else:
-            libvirt_xml = self.libvirt_xml % xml_info
-        logging.debug(_('instance %s: finished toXML method'),
-                      instance['name'])
-=======
                     'dhcp_server': dhcp_server,
                     'rescue': rescue}
         if not rescue:
@@ -539,8 +520,8 @@
             xml_info['disk'] = xml_info['basepath'] + "/disk"
 
         xml = str(Template(self.libvirt_xml, searchList=[xml_info]))
-        logging.debug('instance %s: finished toXML method', instance['name'])
->>>>>>> 086f2d87
+        logging.debug(_('instance %s: finished toXML method'),
+                        instance['name'])
 
         return xml
 
