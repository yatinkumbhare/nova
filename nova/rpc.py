# vim: tabstop=4 shiftwidth=4 softtabstop=4

# Copyright 2010 United States Government as represented by the
# Administrator of the National Aeronautics and Space Administration.
# All Rights Reserved.
#
#    Licensed under the Apache License, Version 2.0 (the "License"); you may
#    not use this file except in compliance with the License. You may obtain
#    a copy of the License at
#
#         http://www.apache.org/licenses/LICENSE-2.0
#
#    Unless required by applicable law or agreed to in writing, software
#    distributed under the License is distributed on an "AS IS" BASIS, WITHOUT
#    WARRANTIES OR CONDITIONS OF ANY KIND, either express or implied. See the
#    License for the specific language governing permissions and limitations
#    under the License.

"""
AMQP-based RPC. Queues have consumers and publishers.
No fan-out support yet.
"""

import json
import logging
import sys
import uuid

from carrot import connection as carrot_connection
from carrot import messaging
from eventlet import greenthread
from twisted.internet import defer
from twisted.internet import task

from nova import exception
from nova import fakerabbit
from nova import flags


FLAGS = flags.FLAGS


LOG = logging.getLogger('amqplib')
LOG.setLevel(logging.DEBUG)


class Connection(carrot_connection.BrokerConnection):
    """Connection instance object"""
    @classmethod
    def instance(cls, new=False):
        """Returns the instance"""
        if new or not hasattr(cls, '_instance'):
            params = dict(hostname=FLAGS.rabbit_host,
                          port=FLAGS.rabbit_port,
                          userid=FLAGS.rabbit_userid,
                          password=FLAGS.rabbit_password,
                          virtual_host=FLAGS.rabbit_virtual_host)

            if FLAGS.fake_rabbit:
                params['backend_cls'] = fakerabbit.Backend

            # NOTE(vish): magic is fun!
            # pylint: disable-msg=W0142
            if new:
                return cls(**params)
            else:
                cls._instance = cls(**params)
        return cls._instance

    @classmethod
    def recreate(cls):
        """Recreates the connection instance

        This is necessary to recover from some network errors/disconnects"""
        del cls._instance
        return cls.instance()


class Consumer(messaging.Consumer):
    """Consumer base class

    Contains methods for connecting the fetch method to async loops
    """
    def __init__(self, *args, **kwargs):
        self.failed_connection = False
        super(Consumer, self).__init__(*args, **kwargs)

    def fetch(self, no_ack=None, auto_ack=None, enable_callbacks=False):
        """Wraps the parent fetch with some logic for failed connections"""
        # TODO(vish): the logic for failed connections and logging should be
        #             refactored into some sort of connection manager object
        try:
            if self.failed_connection:
                # NOTE(vish): conn is defined in the parent class, we can
                #             recreate it as long as we create the backend too
                # pylint: disable-msg=W0201
                self.conn = Connection.recreate()
                self.backend = self.conn.create_backend()
            super(Consumer, self).fetch(no_ack, auto_ack, enable_callbacks)
            if self.failed_connection:
                logging.error("Reconnected to queue")
                self.failed_connection = False
        # NOTE(vish): This is catching all errors because we really don't
        #             exceptions to be logged 10 times a second if some
        #             persistent failure occurs.
        except Exception:  # pylint: disable-msg=W0703
            if not self.failed_connection:
                logging.exception("Failed to fetch message from queue")
                self.failed_connection = True

    def attach_to_eventlet(self):
<<<<<<< HEAD
=======
        """Only needed for unit tests!"""
>>>>>>> 4f529fe1
        def fetch_repeatedly():
            while True:
                self.fetch(enable_callbacks=True)
                greenthread.sleep(0.1)
        greenthread.spawn(fetch_repeatedly)

    def attach_to_twisted(self):
        """Attach a callback to twisted that fires 10 times a second"""
        loop = task.LoopingCall(self.fetch, enable_callbacks=True)
        loop.start(interval=0.1)
        return loop


class Publisher(messaging.Publisher):
    """Publisher base class"""
    pass


class TopicConsumer(Consumer):
    """Consumes messages on a specific topic"""
    exchange_type = "topic"

    def __init__(self, connection=None, topic="broadcast"):
        self.queue = topic
        self.routing_key = topic
        self.exchange = FLAGS.control_exchange
        self.durable = False
        super(TopicConsumer, self).__init__(connection=connection)


class AdapterConsumer(TopicConsumer):
    """Calls methods on a proxy object based on method and args"""
    def __init__(self, connection=None, topic="broadcast", proxy=None):
        LOG.debug('Initing the Adapter Consumer for %s' % (topic))
        self.proxy = proxy
        super(AdapterConsumer, self).__init__(connection=connection,
                                              topic=topic)

    @exception.wrap_exception
    def receive(self, message_data, message):
        """Magically looks for a method on the proxy object and calls it

        Message data should be a dictionary with two keys:
            method: string representing the method to call
            args: dictionary of arg: value

        Example: {'method': 'echo', 'args': {'value': 42}}
        """
        LOG.debug('received %s' % (message_data))
        msg_id = message_data.pop('_msg_id', None)

        method = message_data.get('method')
        args = message_data.get('args', {})
        message.ack()
        if not method:
            # NOTE(vish): we may not want to ack here, but that means that bad
            #             messages stay in the queue indefinitely, so for now
            #             we just log the message and send an error string
            #             back to the caller
            LOG.warn('no method for message: %s' % (message_data))
            msg_reply(msg_id, 'No method for message: %s' % message_data)
            return

        node_func = getattr(self.proxy, str(method))
        node_args = dict((str(k), v) for k, v in args.iteritems())
        # NOTE(vish): magic is fun!
        # pylint: disable-msg=W0142
        d = defer.maybeDeferred(node_func, **node_args)
        if msg_id:
            d.addCallback(lambda rval: msg_reply(msg_id, rval, None))
            d.addErrback(lambda e: msg_reply(msg_id, None, e))
        return


class TopicPublisher(Publisher):
    """Publishes messages on a specific topic"""
    exchange_type = "topic"

    def __init__(self, connection=None, topic="broadcast"):
        self.routing_key = topic
        self.exchange = FLAGS.control_exchange
        self.durable = False
        super(TopicPublisher, self).__init__(connection=connection)


class DirectConsumer(Consumer):
    """Consumes messages directly on a channel specified by msg_id"""
    exchange_type = "direct"

    def __init__(self, connection=None, msg_id=None):
        self.queue = msg_id
        self.routing_key = msg_id
        self.exchange = msg_id
        self.auto_delete = True
        super(DirectConsumer, self).__init__(connection=connection)


class DirectPublisher(Publisher):
    """Publishes messages directly on a channel specified by msg_id"""
    exchange_type = "direct"

    def __init__(self, connection=None, msg_id=None):
        self.routing_key = msg_id
        self.exchange = msg_id
        self.auto_delete = True
        super(DirectPublisher, self).__init__(connection=connection)


def msg_reply(msg_id, reply=None, failure=None):
    """Sends a reply or an error on the channel signified by msg_id

    failure should be a twisted failure object"""
    if failure:
        message = failure.getErrorMessage()
        traceback = failure.getTraceback()
        logging.error("Returning exception %s to caller", message)
        logging.error(traceback)
        failure = (failure.type.__name__, str(failure.value), traceback)
    conn = Connection.instance()
    publisher = DirectPublisher(connection=conn, msg_id=msg_id)
    try:
        publisher.send({'result': reply, 'failure': failure})
    except TypeError:
        publisher.send(
                {'result': dict((k, repr(v))
                                for k, v in reply.__dict__.iteritems()),
                 'failure': failure})
    publisher.close()


class RemoteError(exception.Error):
    """Signifies that a remote class has raised an exception

    Containes a string representation of the type of the original exception,
    the value of the original exception, and the traceback.  These are
    sent to the parent as a joined string so printing the exception
    contains all of the relevent info."""
    def __init__(self, exc_type, value, traceback):
        self.exc_type = exc_type
        self.value = value
        self.traceback = traceback
        super(RemoteError, self).__init__("%s %s\n%s" % (exc_type,
                                                         value,
                                                         traceback))


def call(topic, msg):
    """Sends a message on a topic and wait for a response"""
    LOG.debug("Making asynchronous call...")
    msg_id = uuid.uuid4().hex
    msg.update({'_msg_id': msg_id})
    LOG.debug("MSG_ID is %s" % (msg_id))

    class WaitMessage(object):

        def __call__(self, data, message):
            """Acks message and sets result."""
            message.ack()
            if data['failure']:
                self.result = RemoteError(*data['failure'])
            else:
                self.result = data['result']

    wait_msg = WaitMessage()
    conn = Connection.instance(True)
    consumer = DirectConsumer(connection=conn, msg_id=msg_id)
    consumer.register_callback(wait_msg)

    conn = Connection.instance()
    publisher = TopicPublisher(connection=conn, topic=topic)
    publisher.send(msg)
    publisher.close()

    try:
        consumer.wait(limit=1)
    except StopIteration:
        pass
    consumer.close()
    return wait_msg.result


def call_twisted(topic, msg):
    """Sends a message on a topic and wait for a response"""
    LOG.debug("Making asynchronous call...")
    msg_id = uuid.uuid4().hex
    msg.update({'_msg_id': msg_id})
    LOG.debug("MSG_ID is %s" % (msg_id))

    conn = Connection.instance()
    d = defer.Deferred()
    consumer = DirectConsumer(connection=conn, msg_id=msg_id)

    def deferred_receive(data, message):
        """Acks message and callbacks or errbacks"""
        message.ack()
        if data['failure']:
            return d.errback(RemoteError(*data['failure']))
        else:
            return d.callback(data['result'])

    consumer.register_callback(deferred_receive)
    injected = consumer.attach_to_twisted()

    # clean up after the injected listened and return x
    d.addCallback(lambda x: injected.stop() and x or x)

    publisher = TopicPublisher(connection=conn, topic=topic)
    publisher.send(msg)
    publisher.close()
    return d


def cast(topic, msg):
    """Sends a message on a topic without waiting for a response"""
    LOG.debug("Making asynchronous cast...")
    conn = Connection.instance()
    publisher = TopicPublisher(connection=conn, topic=topic)
    publisher.send(msg)
    publisher.close()


def generic_response(message_data, message):
    """Logs a result and exits"""
    LOG.debug('response %s', message_data)
    message.ack()
    sys.exit(0)


def send_message(topic, message, wait=True):
    """Sends a message for testing"""
    msg_id = uuid.uuid4().hex
    message.update({'_msg_id': msg_id})
    LOG.debug('topic is %s', topic)
    LOG.debug('message %s', message)

    if wait:
        consumer = messaging.Consumer(connection=Connection.instance(),
                                      queue=msg_id,
                                      exchange=msg_id,
                                      auto_delete=True,
                                      exchange_type="direct",
                                      routing_key=msg_id)
        consumer.register_callback(generic_response)

    publisher = messaging.Publisher(connection=Connection.instance(),
                                    exchange=FLAGS.control_exchange,
                                    durable=False,
                                    exchange_type="topic",
                                    routing_key=topic)
    publisher.send(message)
    publisher.close()

    if wait:
        consumer.wait()


if __name__ == "__main__":
    # NOTE(vish): you can send messages from the command line using
    #             topic and a json sting representing a dictionary
    #             for the method
    send_message(sys.argv[1], json.loads(sys.argv[2]))<|MERGE_RESOLUTION|>--- conflicted
+++ resolved
@@ -109,10 +109,7 @@
                 self.failed_connection = True
 
     def attach_to_eventlet(self):
-<<<<<<< HEAD
-=======
         """Only needed for unit tests!"""
->>>>>>> 4f529fe1
         def fetch_repeatedly():
             while True:
                 self.fetch(enable_callbacks=True)
