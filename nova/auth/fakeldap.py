--- conflicted
+++ resolved
@@ -34,27 +34,19 @@
 MOD_ADD = 0
 MOD_DELETE = 1
 
-<<<<<<< HEAD
-=======
-
->>>>>>> 1624e2aa
+
 class NO_SUCH_OBJECT(Exception):
     pass
 
+
 class OBJECT_CLASS_VIOLATION(Exception):
     pass
 
-class OBJECT_CLASS_VIOLATION(Exception):
-    pass
-
 
 def initialize(uri):
     return FakeLDAP()
 
-<<<<<<< HEAD
-=======
-
->>>>>>> 1624e2aa
+
 def _match_query(query, attrs):
     """Match an ldap query to an attribute dictionary.
 
@@ -79,10 +71,7 @@
     (k, sep, v) = inner.partition('=')
     return _match(k, v, attrs)
 
-<<<<<<< HEAD
-=======
-
->>>>>>> 1624e2aa
+
 def _paren_groups(source):
     """Split a string into parenthesized groups."""
     count = 0
@@ -99,10 +88,7 @@
                 result.append(source[start:pos+1])
     return result
 
-<<<<<<< HEAD
-=======
-
->>>>>>> 1624e2aa
+
 def _match(k, v, attrs):
     """Match a given key and value against an attribute list."""
     if k not in attrs:
@@ -116,10 +102,7 @@
             return True
     return False
 
-<<<<<<< HEAD
-=======
-
->>>>>>> 1624e2aa
+
 def _subs(value):
     """Returns a list of subclass strings.
 
@@ -132,8 +115,6 @@
     if value in subs:
         return [value] + subs[value]
     return [value]
-<<<<<<< HEAD
-=======
 
 
 def _from_json(encoded):
@@ -160,7 +141,6 @@
     """
     return json.dumps(list(unencoded))
 
->>>>>>> 1624e2aa
 
 class FakeLDAP(object):
     #TODO(vish): refactor this class to use a wrapper instead of accessing
@@ -178,11 +158,7 @@
         """Add an object with the specified attributes at dn."""
         key = "%s%s" % (self.__redis_prefix, dn)
 
-<<<<<<< HEAD
-        value_dict = dict([(k, self.__to_json(v)) for k, v in attr])
-=======
         value_dict = dict([(k, _to_json(v)) for k, v in attr])
->>>>>>> 1624e2aa
         datastore.Redis.instance().hmset(key, value_dict)
 
     def delete_s(self, dn):
@@ -202,20 +178,12 @@
         key = "%s%s" % (self.__redis_prefix, dn)
 
         for cmd, k, v in attrs:
-<<<<<<< HEAD
-            values = self.__from_json(redis.hget(key, k))
-=======
             values = _from_json(redis.hget(key, k))
->>>>>>> 1624e2aa
             if cmd == MOD_ADD:
                 values.append(v)
             else:
                 values.remove(v)
-<<<<<<< HEAD
-            values = redis.hset(key, k, self.__to_json(values))
-=======
             values = redis.hset(key, k, _to_json(values))
->>>>>>> 1624e2aa
 
     def search_s(self, dn, scope, query=None, fields=None):
         """Search for all matching objects under dn using the query.
@@ -236,11 +204,7 @@
             # get the attributes from redis
             attrs = redis.hgetall(key)
             # turn the values from redis into lists
-<<<<<<< HEAD
-            attrs = dict([(k, self.__from_json(v))
-=======
             attrs = dict([(k, _from_json(v))
->>>>>>> 1624e2aa
                           for k, v in attrs.iteritems()])
             # filter the objects by query
             if not query or _match_query(query, attrs):
@@ -251,40 +215,9 @@
         if objects == []:
             raise NO_SUCH_OBJECT()
         return objects
-<<<<<<< HEAD
 
 
     @property
     def __redis_prefix(self):
         return 'ldap:'
 
-    def __from_json(self, encoded):
-        """Convert attribute values from json representation.
-
-        Args:
-        encoded -- a json encoded string
-
-        Returns a list of strings
-
-        """
-        return [str(x) for x in json.loads(encoded)]
-
-    def __to_json(self, unencoded):
-        """Convert attribute values into json representation.
-=======
->>>>>>> 1624e2aa
-
-        Args:
-        unencoded -- an unencoded string or list of strings.  If it
-            is a single string, it will be converted into a list.
-
-<<<<<<< HEAD
-        Returns a json string
-=======
-    @property
-    def __redis_prefix(self):
-        return 'ldap:'
->>>>>>> 1624e2aa
-
-        """
-        return json.dumps(list(unencoded))