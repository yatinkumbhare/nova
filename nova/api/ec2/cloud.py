# Copyright 2010 United States Government as represented by the
# Administrator of the National Aeronautics and Space Administration.
# All Rights Reserved.
#
#    Licensed under the Apache License, Version 2.0 (the "License"); you may
#    not use this file except in compliance with the License. You may obtain
#    a copy of the License at
#
#         http://www.apache.org/licenses/LICENSE-2.0
#
#    Unless required by applicable law or agreed to in writing, software
#    distributed under the License is distributed on an "AS IS" BASIS, WITHOUT
#    WARRANTIES OR CONDITIONS OF ANY KIND, either express or implied. See the
#    License for the specific language governing permissions and limitations
#    under the License.

"""
Cloud Controller: Implementation of EC2 REST API calls, which are
dispatched to other nodes via AMQP RPC. State is via distributed
datastore.
"""

import base64
import time

from oslo.config import cfg

from nova.api.ec2 import ec2utils
from nova.api.ec2 import inst_state
from nova.api.metadata import password
from nova.api.openstack import extensions
from nova.api import validator
from nova import availability_zones
from nova import block_device
from nova.cloudpipe import pipelib
from nova import compute
from nova.compute import api as compute_api
from nova.compute import vm_states
from nova import db
from nova import exception
from nova.i18n import _
from nova.i18n import _LW
from nova.image import s3
from nova import network
from nova.network.security_group import neutron_driver
from nova import objects
from nova.objects import base as obj_base
from nova.openstack.common import log as logging
from nova.openstack.common import timeutils
from nova import quota
from nova import servicegroup
from nova import utils
from nova import volume

from nova.network import neutronv2

from nova.api.ec2.vpc import VpcController as vpc

ec2_opts = [
    cfg.StrOpt('ec2_host',
               default='$my_ip',
               help='The IP address of the EC2 API server'),
    cfg.StrOpt('ec2_dmz_host',
               default='$my_ip',
               help='The internal IP address of the EC2 API server'),
    cfg.IntOpt('ec2_port',
               default=8773,
               help='The port of the EC2 API server'),
    cfg.StrOpt('ec2_scheme',
               default='http',
               help='The protocol to use when connecting to the EC2 API '
                    'server (http, https)'),
    cfg.StrOpt('ec2_path',
               default='/services/Cloud',
               help='The path prefix used to call the ec2 API server'),
    cfg.ListOpt('region_list',
                default=[],
                help='List of region=fqdn pairs separated by commas'),
]

CONF = cfg.CONF
CONF.register_opts(ec2_opts)
CONF.import_opt('my_ip', 'nova.netconf')
CONF.import_opt('vpn_key_suffix', 'nova.cloudpipe.pipelib')
CONF.import_opt('internal_service_availability_zone',
        'nova.availability_zones')

LOG = logging.getLogger(__name__)

QUOTAS = quota.QUOTAS


def validate_ec2_id(val):
    if not validator.validate_str()(val):
        raise exception.InvalidInstanceIDMalformed(val=val)
    try:
        ec2utils.ec2_id_to_id(val)
    except exception.InvalidEc2Id:
        raise exception.InvalidInstanceIDMalformed(val=val)


# EC2 API can return the following values as documented in the EC2 API
# http://docs.amazonwebservices.com/AWSEC2/latest/APIReference/
#    ApiReference-ItemType-InstanceStateType.html
# pending 0 | running 16 | shutting-down 32 | terminated 48 | stopping 64 |
# stopped 80
_STATE_DESCRIPTION_MAP = {
    None: inst_state.PENDING,
    vm_states.ACTIVE: inst_state.RUNNING,
    vm_states.BUILDING: inst_state.PENDING,
    vm_states.DELETED: inst_state.TERMINATED,
    vm_states.SOFT_DELETED: inst_state.TERMINATED,
    vm_states.STOPPED: inst_state.STOPPED,
    vm_states.PAUSED: inst_state.PAUSE,
    vm_states.SUSPENDED: inst_state.SUSPEND,
    vm_states.RESCUED: inst_state.RESCUE,
    vm_states.RESIZED: inst_state.RESIZE,
}


def _state_description(vm_state, _shutdown_terminate):
    """Map the vm state to the server status string."""
    # Note(maoy): We do not provide EC2 compatibility
    # in shutdown_terminate flag behavior. So we ignore
    # it here.
    name = _STATE_DESCRIPTION_MAP.get(vm_state, vm_state)

    return {'code': inst_state.name_to_code(name),
            'name': name}


def _parse_block_device_mapping(bdm):
    """Parse BlockDeviceMappingItemType into flat hash
    BlockDevicedMapping.<N>.DeviceName
    BlockDevicedMapping.<N>.Ebs.SnapshotId
    BlockDevicedMapping.<N>.Ebs.VolumeSize
    BlockDevicedMapping.<N>.Ebs.DeleteOnTermination
    BlockDevicedMapping.<N>.Ebs.NoDevice
    BlockDevicedMapping.<N>.VirtualName
    => remove .Ebs and allow volume id in SnapshotId
    """
    ebs = bdm.pop('ebs', None)
    if ebs:
        ec2_id = ebs.pop('snapshot_id', None)
        if ec2_id:
            if ec2_id.startswith('snap-'):
                bdm['snapshot_id'] = ec2utils.ec2_snap_id_to_uuid(ec2_id)
            elif ec2_id.startswith('vol-'):
                bdm['volume_id'] = ec2utils.ec2_vol_id_to_uuid(ec2_id)
            ebs.setdefault('delete_on_termination', True)
        bdm.update(ebs)
    return bdm


def _properties_get_mappings(properties):
    return block_device.mappings_prepend_dev(properties.get('mappings', []))


def _format_block_device_mapping(bdm):
    """Construct BlockDeviceMappingItemType
    {'device_name': '...', 'snapshot_id': , ...}
    => BlockDeviceMappingItemType
    """
    keys = (('deviceName', 'device_name'),
             ('virtualName', 'virtual_name'))
    item = {}
    for name, k in keys:
        if k in bdm:
            item[name] = bdm[k]
    if bdm.get('no_device'):
        item['noDevice'] = True
    if ('snapshot_id' in bdm) or ('volume_id' in bdm):
        ebs_keys = (('snapshotId', 'snapshot_id'),
                    ('snapshotId', 'volume_id'),        # snapshotId is abused
                    ('volumeSize', 'volume_size'),
                    ('deleteOnTermination', 'delete_on_termination'))
        ebs = {}
        for name, k in ebs_keys:
            if bdm.get(k) is not None:
                if k == 'snapshot_id':
                    ebs[name] = ec2utils.id_to_ec2_snap_id(bdm[k])
                elif k == 'volume_id':
                    ebs[name] = ec2utils.id_to_ec2_vol_id(bdm[k])
                else:
                    ebs[name] = bdm[k]
        assert 'snapshotId' in ebs
        item['ebs'] = ebs
    return item


def _format_mappings(properties, result):
    """Format multiple BlockDeviceMappingItemType."""
    mappings = [{'virtualName': m['virtual'], 'deviceName': m['device']}
                for m in _properties_get_mappings(properties)
                if block_device.is_swap_or_ephemeral(m['virtual'])]

    block_device_mapping = [_format_block_device_mapping(bdm) for bdm in
                            properties.get('block_device_mapping', [])]

    # NOTE(yamahata): overwrite mappings with block_device_mapping
    for bdm in block_device_mapping:
        for i in range(len(mappings)):
            if bdm['deviceName'] == mappings[i]['deviceName']:
                del mappings[i]
                break
        mappings.append(bdm)

    # NOTE(yamahata): trim ebs.no_device == true. Is this necessary?
    mappings = [bdm for bdm in mappings if not (bdm.get('noDevice', False))]

    if mappings:
        result['blockDeviceMapping'] = mappings


class CloudController(vpc, object):
    """CloudController provides the critical dispatch between
 inbound API calls through the endpoint and messages
 sent to the other nodes.
"""
    def __init__(self):
        self.image_service = s3.S3ImageService()
        self.network_api = network.API()
        self.volume_api = volume.API()
        self.security_group_api = get_cloud_security_group_api()
        self.compute_api = compute.API(network_api=self.network_api,
                                   volume_api=self.volume_api,
                                   security_group_api=self.security_group_api)
        self.keypair_api = compute_api.KeypairAPI()
        self.servicegroup_api = servicegroup.API()

        #keystone client
        self.kc = {}
        self.kc_ip = CONF.my_ip

    def __str__(self):
        return 'CloudController'

    def _enforce_valid_instance_ids(self, context, instance_ids):
        # NOTE(mikal): Amazon's implementation of the EC2 API requires that
        # _all_ instance ids passed in be valid.
        instances = {}
        if instance_ids:
            for ec2_id in instance_ids:
                instance_uuid = ec2utils.ec2_inst_id_to_uuid(context, ec2_id)
                instance = self.compute_api.get(context, instance_uuid)
                instances[ec2_id] = instance
        return instances

    def _get_image_state(self, image):
        # NOTE(vish): fallback status if image_state isn't set
        state = image.get('status')
        if state == 'active':
            state = 'available'
        return image['properties'].get('image_state', state)

    def describe_availability_zones(self, context, **kwargs):
        if ('zone_name' in kwargs and
            'verbose' in kwargs['zone_name'] and
                context.is_admin):
            return self._describe_availability_zones_verbose(context,
                                                             **kwargs)
        else:
            return self._describe_availability_zones(context, **kwargs)

    def _describe_availability_zones(self, context, **kwargs):
        ctxt = context.elevated()
        available_zones, not_available_zones = \
            availability_zones.get_availability_zones(ctxt)

        result = []
        for zone in available_zones:
            # Hide internal_service_availability_zone
            if zone == CONF.internal_service_availability_zone:
                continue
            result.append({'zoneName': zone,
                           'zoneState': "available"})
        for zone in not_available_zones:
            result.append({'zoneName': zone,
                           'zoneState': "not available"})
        return {'availabilityZoneInfo': result}

    def _describe_availability_zones_verbose(self, context, **kwargs):
        ctxt = context.elevated()
        available_zones, not_available_zones = \
            availability_zones.get_availability_zones(ctxt)

        # Available services
        enabled_services = objects.ServiceList.get_all(context,
                disabled=False, set_zones=True)
        zone_hosts = {}
        host_services = {}
        for service in enabled_services:
            zone_hosts.setdefault(service.availability_zone, [])
            if service.host not in zone_hosts[service.availability_zone]:
                zone_hosts[service.availability_zone].append(
                    service.host)

            host_services.setdefault(service.availability_zone +
                    service.host, [])
            host_services[service.availability_zone + service.host].\
                    append(service)

        result = []
        for zone in available_zones:
            result.append({'zoneName': zone,
                           'zoneState': "available"})
            for host in zone_hosts[zone]:
                result.append({'zoneName': '|- %s' % host,
                               'zoneState': ''})

                for service in host_services[zone + host]:
                    alive = self.servicegroup_api.service_is_up(service)
                    art = (alive and ":-)") or "XXX"
                    active = 'enabled'
                    if service.disabled:
                        active = 'disabled'
                    result.append({'zoneName': '| |- %s' % service.binary,
                                   'zoneState': ('%s %s %s'
                                                 % (active, art,
                                                    service.updated_at))})

        for zone in not_available_zones:
            result.append({'zoneName': zone,
                           'zoneState': "not available"})

        return {'availabilityZoneInfo': result}

    def describe_regions(self, context, region_name=None, **kwargs):
        if CONF.region_list:
            regions = []
            for region in CONF.region_list:
                name, _sep, host = region.partition('=')
                endpoint = '%s://%s:%s%s' % (CONF.ec2_scheme,
                                             host,
                                             CONF.ec2_port,
                                             CONF.ec2_path)
                regions.append({'regionName': name,
                                'regionEndpoint': endpoint})
        else:
            regions = [{'regionName': 'nova',
                        'regionEndpoint': '%s://%s:%s%s' % (CONF.ec2_scheme,
                                                            CONF.ec2_host,
                                                            CONF.ec2_port,
                                                            CONF.ec2_path)}]
        return {'regionInfo': regions}

    def describe_snapshots(self,
                           context,
                           snapshot_id=None,
                           owner=None,
                           restorable_by=None,
                           **kwargs):
        if snapshot_id:
            snapshots = []
            for ec2_id in snapshot_id:
                internal_id = ec2utils.ec2_snap_id_to_uuid(ec2_id)
                snapshot = self.volume_api.get_snapshot(
                    context,
                    snapshot_id=internal_id)
                snapshots.append(snapshot)
        else:
            snapshots = self.volume_api.get_all_snapshots(context)

        formatted_snapshots = []
        for s in snapshots:
            formatted = self._format_snapshot(context, s)
            if formatted:
                formatted_snapshots.append(formatted)
        return {'snapshotSet': formatted_snapshots}

    def _format_snapshot(self, context, snapshot):
        # NOTE(mikal): this is just a set of strings in cinder. If they
        # implement an enum, then we should move this code to use it. The
        # valid ec2 statuses are "pending", "completed", and "error".
        status_map = {'new': 'pending',
                      'creating': 'pending',
                      'available': 'completed',
                      'active': 'completed',
                      'deleting': 'pending',
                      'deleted': None,
                      'error': 'error'}

        mapped_status = status_map.get(snapshot['status'], snapshot['status'])
        if not mapped_status:
            return None

        s = {}
        s['snapshotId'] = ec2utils.id_to_ec2_snap_id(snapshot['id'])
        s['volumeId'] = ec2utils.id_to_ec2_vol_id(snapshot['volume_id'])
        s['status'] = mapped_status
        s['startTime'] = snapshot['created_at']
        s['progress'] = snapshot['progress']
        s['ownerId'] = snapshot['project_id']
        s['volumeSize'] = snapshot['volume_size']
        s['description'] = snapshot['display_description']
        return s

    def create_snapshot(self, context, volume_id, **kwargs):
        validate_ec2_id(volume_id)
        LOG.audit(_("Create snapshot of volume %s"), volume_id,
                  context=context)
        volume_id = ec2utils.ec2_vol_id_to_uuid(volume_id)
        args = (context, volume_id, kwargs.get('name'),
                kwargs.get('description'))
        if kwargs.get('force', False):
            snapshot = self.volume_api.create_snapshot_force(*args)
        else:
            snapshot = self.volume_api.create_snapshot(*args)

        db.ec2_snapshot_create(context, snapshot['id'])
        return self._format_snapshot(context, snapshot)

    def delete_snapshot(self, context, snapshot_id, **kwargs):
        snapshot_id = ec2utils.ec2_snap_id_to_uuid(snapshot_id)
        self.volume_api.delete_snapshot(context, snapshot_id)
        return True

    def describe_key_pairs(self, context, key_name=None, **kwargs):
        key_pairs = self.keypair_api.get_key_pairs(context, context.user_id)
        if key_name is not None:
            key_pairs = [x for x in key_pairs if x['name'] in key_name]

        # If looking for non existent key pair
        if key_name is not None and not key_pairs:
            msg = _('Could not find key pair(s): %s') % ','.join(key_name)
            raise exception.KeypairNotFound(message=msg)

        result = []
        for key_pair in key_pairs:
            # filter out the vpn keys
            suffix = CONF.vpn_key_suffix
            if context.is_admin or not key_pair['name'].endswith(suffix):
                result.append({
                    'keyName': key_pair['name'],
                    'keyFingerprint': key_pair['fingerprint'],
                })

        return {'keySet': result}

    def create_key_pair(self, context, key_name, **kwargs):
        LOG.audit(_("Create key pair %s"), key_name, context=context)

        keypair, private_key = self.keypair_api.create_key_pair(
            context, context.user_id, key_name)

        return {'keyName': key_name,
                'keyFingerprint': keypair['fingerprint'],
                'keyMaterial': private_key}
        # TODO(vish): when context is no longer an object, pass it here

    def import_key_pair(self, context, key_name, public_key_material,
                        **kwargs):
        LOG.audit(_("Import key %s"), key_name, context=context)

        public_key = base64.b64decode(public_key_material)

        keypair = self.keypair_api.import_key_pair(context,
                                                   context.user_id,
                                                   key_name,
                                                   public_key)

        return {'keyName': key_name,
                'keyFingerprint': keypair['fingerprint']}

    def delete_key_pair(self, context, key_name, **kwargs):
        LOG.audit(_("Delete key pair %s"), key_name, context=context)
        try:
            self.keypair_api.delete_key_pair(context, context.user_id,
                                             key_name)
        except exception.NotFound:
            # aws returns true even if the key doesn't exist
            pass
        return True

    def describe_security_groups(self, context, group_name=None, group_id=None,
                                 **kwargs):
        #vpcapi - handle vpc case
        search_opts = ec2utils.search_opts_from_filters(kwargs.get('filter'))
        if 'vpc_id' in search_opts:
            resp = vpc.vpc_describe_security_groups(self, context, search_opts,
                                                    group_name, group_id)
            return resp

        raw_groups = self.security_group_api.list(context,
                                                  group_name,
                                                  group_id,
                                                  context.project_id,
                                                  search_opts=search_opts)

        groups = [self._format_security_group(context, g) for g in raw_groups]

        return {'securityGroupInfo':
                list(sorted(groups,
                            key=lambda k: (k['ownerId'], k['groupName'])))}

    def _format_security_group(self, context, group):
        g = {}
        g['groupDescription'] = group['description']
        g['groupName'] = group['name']
        g['ownerId'] = group['project_id']
        g['ipPermissions'] = []
        for rule in group['rules']:
            r = {}
            r['groups'] = []
            r['ipRanges'] = []
            if rule['group_id']:
                if rule.get('grantee_group'):
                    source_group = rule['grantee_group']
                    r['groups'] += [{'groupName': source_group['name'],
                                     'userId': source_group['project_id']}]
                else:
                    # rule is not always joined with grantee_group
                    # for example when using neutron driver.
                    source_group = self.security_group_api.get(
                        context, id=rule['group_id'])
                    r['groups'] += [{'groupName': source_group.get('name'),
                                     'userId': source_group.get('project_id')}]
                if rule['protocol']:
                    r['ipProtocol'] = rule['protocol'].lower()
                    r['fromPort'] = rule['from_port']
                    r['toPort'] = rule['to_port']
                    g['ipPermissions'] += [dict(r)]
                else:
                    for protocol, min_port, max_port in (('icmp', -1, -1),
                                                         ('tcp', 1, 65535),
                                                         ('udp', 1, 65535)):
                        r['ipProtocol'] = protocol
                        r['fromPort'] = min_port
                        r['toPort'] = max_port
                        g['ipPermissions'] += [dict(r)]
            else:
                r['ipProtocol'] = rule['protocol']
                r['fromPort'] = rule['from_port']
                r['toPort'] = rule['to_port']
                r['ipRanges'] += [{'cidrIp': rule['cidr']}]
                g['ipPermissions'] += [r]
        return g

    def _rule_args_to_dict(self, context, kwargs):
        rules = []
        if 'groups' not in kwargs and 'ip_ranges' not in kwargs:
            rule = self._rule_dict_last_step(context, **kwargs)
            if rule:
                rules.append(rule)
            return rules
        if 'ip_ranges' in kwargs:
            rules = self._cidr_args_split(kwargs)
        else:
            rules = [kwargs]
        finalset = []
        for rule in rules:
            if 'groups' in rule:
                groups_values = self._groups_args_split(rule)
                for groups_value in groups_values:
                    final = self._rule_dict_last_step(context, **groups_value)
                    finalset.append(final)
            else:
                final = self._rule_dict_last_step(context, **rule)
                finalset.append(final)
        return finalset

    def _cidr_args_split(self, kwargs):
        cidr_args_split = []
        cidrs = kwargs['ip_ranges']
        for key, cidr in cidrs.iteritems():
            mykwargs = kwargs.copy()
            del mykwargs['ip_ranges']
            mykwargs['cidr_ip'] = cidr['cidr_ip']
            cidr_args_split.append(mykwargs)
        return cidr_args_split

    def _groups_args_split(self, kwargs):
        groups_args_split = []
        groups = kwargs['groups']
        for key, group in groups.iteritems():
            mykwargs = kwargs.copy()
            del mykwargs['groups']
            if 'group_name' in group:
                mykwargs['source_security_group_name'] = group['group_name']
            if 'user_id' in group:
                mykwargs['source_security_group_owner_id'] = group['user_id']
            if 'group_id' in group:
                mykwargs['source_security_group_id'] = group['group_id']
            groups_args_split.append(mykwargs)
        return groups_args_split

    def _rule_dict_last_step(self, context, to_port=None, from_port=None,
                                  ip_protocol=None, cidr_ip=None, user_id=None,
                                  source_security_group_name=None,
                                  source_security_group_owner_id=None):

        if source_security_group_name:
            source_project_id = self._get_source_project_id(context,
                source_security_group_owner_id)

            source_security_group = objects.SecurityGroup.get_by_name(
                    context.elevated(),
                    source_project_id,
                    source_security_group_name)
            notfound = exception.SecurityGroupNotFound
            if not source_security_group:
                raise notfound(security_group_id=source_security_group_name)
            group_id = source_security_group.id
            return self.security_group_api.new_group_ingress_rule(
                                    group_id, ip_protocol, from_port, to_port)
        else:
            cidr = self.security_group_api.parse_cidr(cidr_ip)
            return self.security_group_api.new_cidr_ingress_rule(
                                        cidr, ip_protocol, from_port, to_port)

    def _validate_group_identifier(self, group_name, group_id):
        if not group_name and not group_id:
            err = _("need group_name or group_id")
            raise exception.MissingParameter(reason=err)

    def _validate_rulevalues(self, rulesvalues):
        if not rulesvalues:
            err = _("can't build a valid rule")
            raise exception.MissingParameter(reason=err)

    def _validate_security_group_protocol(self, values):
        validprotocols = ['tcp', 'udp', 'icmp', '6', '17', '1']
        if 'ip_protocol' in values and \
                values['ip_protocol'] not in validprotocols:
            protocol = values['ip_protocol']
            err = _("Invalid IP protocol %(protocol)s") % \
                  {'protocol': protocol}
            raise exception.InvalidParameterValue(message=err)

    def revoke_security_group_ingress(self, context, group_name=None,
                                      group_id=None, **kwargs):
        self._validate_group_identifier(group_name, group_id)

        #vpcapi - handle vpc case
        if group_id and str(group_id).startswith('sg-'):
            resp = vpc.vpc_revoke_security_group_ingress(self, context,
                                                         group_id=group_id,
                                                         kwargs=kwargs)
            return resp

        security_group = self.security_group_api.get(context, group_name,
                                                     group_id)

        extensions.check_compute_policy(context, 'security_groups',
                                        security_group, 'compute_extension')

        prevalues = kwargs.get('ip_permissions', [kwargs])

        rule_ids = []
        for values in prevalues:
            rulesvalues = self._rule_args_to_dict(context, values)
            self._validate_rulevalues(rulesvalues)
            for values_for_rule in rulesvalues:
                values_for_rule['parent_group_id'] = security_group['id']

                rule_ids.append(self.security_group_api.rule_exists(
                                             security_group, values_for_rule))

        rule_ids = [id for id in rule_ids if id]

        if rule_ids:
            self.security_group_api.remove_rules(context, security_group,
                                                 rule_ids)

            return True

        msg = _("No rule for the specified parameters.")
        raise exception.InvalidParameterValue(message=msg)

    # TODO(soren): This has only been tested with Boto as the client.
    #              Unfortunately, it seems Boto is using an old API
    #              for these operations, so support for newer API versions
    #              is sketchy.
    def authorize_security_group_ingress(self, context, group_name=None,
                                         group_id=None, **kwargs):
        self._validate_group_identifier(group_name, group_id)

        #vpcapi - handle vpc case
        if group_id and str(group_id).startswith('sg-'):
            resp = vpc.vpc_authorize_security_group_ingress(self, context,
                                                        group_id=group_id,
                                                        kwargs=kwargs)
            return resp

        security_group = self.security_group_api.get(context, group_name,
                                                     group_id)

        extensions.check_compute_policy(context, 'security_groups',
                                        security_group, 'compute_extension')

        prevalues = kwargs.get('ip_permissions', [kwargs])
        postvalues = []
        for values in prevalues:
            self._validate_security_group_protocol(values)
            rulesvalues = self._rule_args_to_dict(context, values)
            self._validate_rulevalues(rulesvalues)
            for values_for_rule in rulesvalues:
                values_for_rule['parent_group_id'] = security_group['id']
                if self.security_group_api.rule_exists(security_group,
                                                       values_for_rule):
                    raise exception.SecurityGroupRuleExists(
                        rule=values_for_rule)
                postvalues.append(values_for_rule)

        if postvalues:
            self.security_group_api.add_rules(context, security_group['id'],
                                           security_group['name'], postvalues)
            return True

        msg = _("No rule for the specified parameters.")
        raise exception.InvalidParameterValue(message=msg)

    def _get_source_project_id(self, context, source_security_group_owner_id):
        if source_security_group_owner_id:
            # Parse user:project for source group.
            source_parts = source_security_group_owner_id.split(':')

            # If no project name specified, assume it's same as user name.
            # Since we're looking up by project name, the user name is not
            # used here.  It's only read for EC2 API compatibility.
            if len(source_parts) == 2:
                source_project_id = source_parts[1]
            else:
                source_project_id = source_parts[0]
        else:
            source_project_id = context.project_id

        return source_project_id

    def create_security_group(self, context, group_name, group_description,
                              vpc_id=None):
        if isinstance(group_name, unicode):
            group_name = utils.utf8(group_name)
        if CONF.ec2_strict_validation:
            # EC2 specification gives constraints for name and description:
            # Accepts alphanumeric characters, spaces, dashes, and underscores
            allowed = '^[a-zA-Z0-9_\- ]+$'
            self.security_group_api.validate_property(group_name, 'name',
                                                      allowed)
            self.security_group_api.validate_property(group_description,
                                                      'description', allowed)
        else:
            # Amazon accepts more symbols.
            # So, allow POSIX [:print:] characters.
            allowed = r'^[\x20-\x7E]+$'
            self.security_group_api.validate_property(group_name, 'name',
                                                      allowed)

        #vpcapi - handle vpc case
        if vpc_id:
            resp = vpc.vpc_create_security_group(self, context, group_name,
                                                 group_description, vpc_id)
            return resp

        group_ref = self.security_group_api.create_security_group(
            context, group_name, group_description)

        return {'securityGroupSet': [self._format_security_group(context,
                                                                 group_ref)]}

    def delete_security_group(self, context, group_name=None, group_id=None,
                              **kwargs):
        if not group_name and not group_id:
            err = _("need group_name or group_id")
            raise exception.MissingParameter(reason=err)

        #vpcapi - handle vpc case
        if group_id and str(group_id).startswith('sg-'):
            resp = vpc.vpc_delete_security_group(self, context, group_name,
                                             group_id, kwargs)
            return resp

        security_group = self.security_group_api.get(context, group_name,
                                                     group_id)

        extensions.check_compute_policy(context, 'security_groups',
                                        security_group, 'compute_extension')

        self.security_group_api.destroy(context, security_group)

        return True

    def get_password_data(self, context, instance_id, **kwargs):
        # instance_id may be passed in as a list of instances
        if isinstance(instance_id, list):
            ec2_id = instance_id[0]
        else:
            ec2_id = instance_id
        validate_ec2_id(ec2_id)
        instance_uuid = ec2utils.ec2_inst_id_to_uuid(context, ec2_id)
        instance = self.compute_api.get(context, instance_uuid)
        output = password.extract_password(instance)
        # NOTE(vish): this should be timestamp from the metadata fields
        #             but it isn't important enough to implement properly
        now = timeutils.utcnow()
        return {"InstanceId": ec2_id,
                "Timestamp": now,
                "passwordData": output}

    def get_console_output(self, context, instance_id, **kwargs):
        LOG.audit(_("Get console output for instance %s"), instance_id,
                  context=context)
        # instance_id may be passed in as a list of instances
        if isinstance(instance_id, list):
            ec2_id = instance_id[0]
        else:
            ec2_id = instance_id
        validate_ec2_id(ec2_id)
        instance_uuid = ec2utils.ec2_inst_id_to_uuid(context, ec2_id)
        instance = self.compute_api.get(context, instance_uuid,
                                        want_objects=True)
        output = self.compute_api.get_console_output(context, instance)
        now = timeutils.utcnow()
        return {"InstanceId": ec2_id,
                "Timestamp": now,
                "output": base64.b64encode(output)}

    def describe_volumes(self, context, volume_id=None, **kwargs):
        if volume_id:
            volumes = []
            for ec2_id in volume_id:
                validate_ec2_id(ec2_id)
                internal_id = ec2utils.ec2_vol_id_to_uuid(ec2_id)
                volume = self.volume_api.get(context, internal_id)
                volumes.append(volume)
        else:
            volumes = self.volume_api.get_all(context)
        volumes = [self._format_volume(context, v) for v in volumes]
        return {'volumeSet': volumes}

    def _format_volume(self, context, volume):
        valid_ec2_api_volume_status_map = {
            'attaching': 'in-use',
            'detaching': 'in-use'}

        instance_ec2_id = None

        if volume.get('instance_uuid', None):
            instance_uuid = volume['instance_uuid']
            # Make sure instance exists
            objects.Instance.get_by_uuid(context.elevated(), instance_uuid)

            instance_ec2_id = ec2utils.id_to_ec2_inst_id(instance_uuid)

        v = {}
        v['volumeId'] = ec2utils.id_to_ec2_vol_id(volume['id'])
        v['status'] = valid_ec2_api_volume_status_map.get(volume['status'],
                                                          volume['status'])
        v['size'] = volume['size']
        v['availabilityZone'] = volume['availability_zone']
        v['createTime'] = volume['created_at']
        if volume['attach_status'] == 'attached':
            v['attachmentSet'] = [{'attachTime': volume['attach_time'],
                                   'deleteOnTermination': False,
                                   'device': volume['mountpoint'],
                                   'instanceId': instance_ec2_id,
                                   'status': 'attached',
                                   'volumeId': v['volumeId']}]
        else:
            v['attachmentSet'] = [{}]
        if volume.get('snapshot_id') is not None:
            v['snapshotId'] = ec2utils.id_to_ec2_snap_id(volume['snapshot_id'])
        else:
            v['snapshotId'] = None

        return v

    def create_volume(self, context, **kwargs):
        snapshot_ec2id = kwargs.get('snapshot_id', None)
        if snapshot_ec2id is not None:
            snapshot_id = ec2utils.ec2_snap_id_to_uuid(kwargs['snapshot_id'])
            snapshot = self.volume_api.get_snapshot(context, snapshot_id)
            LOG.audit(_("Create volume from snapshot %s"), snapshot_ec2id,
                      context=context)
        else:
            snapshot = None
            LOG.audit(_("Create volume of %s GB"),
                        kwargs.get('size'),
                        context=context)

        create_kwargs = dict(snapshot=snapshot,
                             volume_type=kwargs.get('volume_type'),
                             metadata=kwargs.get('metadata'),
                             availability_zone=kwargs.get('availability_zone'))

        volume = self.volume_api.create(context,
                                        kwargs.get('size'),
                                        kwargs.get('name'),
                                        kwargs.get('description'),
                                        **create_kwargs)

        vmap = objects.EC2VolumeMapping(context)
        vmap.uuid = volume['id']
        vmap.create()

        # TODO(vish): Instance should be None at db layer instead of
        #             trying to lazy load, but for now we turn it into
        #             a dict to avoid an error.
        return self._format_volume(context, dict(volume))

    def delete_volume(self, context, volume_id, **kwargs):
        validate_ec2_id(volume_id)
        volume_id = ec2utils.ec2_vol_id_to_uuid(volume_id)
        self.volume_api.delete(context, volume_id)
        return True

    def attach_volume(self, context,
                      volume_id,
                      instance_id,
                      device, **kwargs):
        validate_ec2_id(instance_id)
        validate_ec2_id(volume_id)
        volume_id = ec2utils.ec2_vol_id_to_uuid(volume_id)
        instance_uuid = ec2utils.ec2_inst_id_to_uuid(context, instance_id)
        instance = self.compute_api.get(context, instance_uuid,
                                        want_objects=True)
        LOG.audit(_('Attach volume %(volume_id)s to instance %(instance_id)s '
                    'at %(device)s'),
                  {'volume_id': volume_id,
                   'instance_id': instance_id,
                   'device': device},
                  context=context)

        self.compute_api.attach_volume(context, instance, volume_id, device)
        volume = self.volume_api.get(context, volume_id)
        ec2_attach_status = ec2utils.status_to_ec2_attach_status(volume)

        return {'attachTime': volume['attach_time'],
                'device': volume['mountpoint'],
                'instanceId': ec2utils.id_to_ec2_inst_id(instance_uuid),
                'requestId': context.request_id,
                'status': ec2_attach_status,
                'volumeId': ec2utils.id_to_ec2_vol_id(volume_id)}

    def _get_instance_from_volume(self, context, volume):
        if volume.get('instance_uuid'):
            try:
                inst_uuid = volume['instance_uuid']
                return objects.Instance.get_by_uuid(context, inst_uuid)
            except exception.InstanceNotFound:
                pass
        raise exception.VolumeUnattached(volume_id=volume['id'])

    def detach_volume(self, context, volume_id, **kwargs):
        validate_ec2_id(volume_id)
        volume_id = ec2utils.ec2_vol_id_to_uuid(volume_id)
        LOG.audit(_("Detach volume %s"), volume_id, context=context)
        volume = self.volume_api.get(context, volume_id)
        instance = self._get_instance_from_volume(context, volume)

        self.compute_api.detach_volume(context, instance, volume)
        resp_volume = self.volume_api.get(context, volume_id)
        ec2_attach_status = ec2utils.status_to_ec2_attach_status(resp_volume)

        return {'attachTime': volume['attach_time'],
                'device': volume['mountpoint'],
                'instanceId': ec2utils.id_to_ec2_inst_id(
                    volume['instance_uuid']),
                'requestId': context.request_id,
                'status': ec2_attach_status,
                'volumeId': ec2utils.id_to_ec2_vol_id(volume_id)}

    def _format_kernel_id(self, context, instance_ref, result, key):
        kernel_uuid = instance_ref['kernel_id']
        if kernel_uuid is None or kernel_uuid == '':
            return
        result[key] = ec2utils.glance_id_to_ec2_id(context, kernel_uuid, 'aki')

    def _format_ramdisk_id(self, context, instance_ref, result, key):
        ramdisk_uuid = instance_ref['ramdisk_id']
        if ramdisk_uuid is None or ramdisk_uuid == '':
            return
        result[key] = ec2utils.glance_id_to_ec2_id(context, ramdisk_uuid,
                                                   'ari')

    def describe_instance_attribute(self, context, instance_id, attribute,
                                    **kwargs):
        def _unsupported_attribute(instance, result):
            raise exception.InvalidAttribute(attr=attribute)

        def _format_attr_block_device_mapping(instance, result):
            tmp = {}
            self._format_instance_root_device_name(instance, tmp)
            self._format_instance_bdm(context, instance['uuid'],
                                      tmp['rootDeviceName'], result)

        def _format_attr_disable_api_termination(instance, result):
            result['disableApiTermination'] = instance['disable_terminate']

        def _format_attr_group_set(instance, result):
            CloudController._format_group_set(instance, result)

        def _format_attr_instance_initiated_shutdown_behavior(instance,
                                                               result):
            if instance['shutdown_terminate']:
                result['instanceInitiatedShutdownBehavior'] = 'terminate'
            else:
                result['instanceInitiatedShutdownBehavior'] = 'stop'

        def _format_attr_instance_type(instance, result):
            self._format_instance_type(instance, result)

        def _format_attr_kernel(instance, result):
            self._format_kernel_id(context, instance, result, 'kernel')

        def _format_attr_ramdisk(instance, result):
            self._format_ramdisk_id(context, instance, result, 'ramdisk')

        def _format_attr_root_device_name(instance, result):
            self._format_instance_root_device_name(instance, result)

        def _format_attr_source_dest_check(instance, result):
            _unsupported_attribute(instance, result)

        def _format_attr_user_data(instance, result):
            result['userData'] = base64.b64decode(instance['user_data'])

        attribute_formatter = {
            'blockDeviceMapping': _format_attr_block_device_mapping,
            'disableApiTermination': _format_attr_disable_api_termination,
            'groupSet': _format_attr_group_set,
            'instanceInitiatedShutdownBehavior':
            _format_attr_instance_initiated_shutdown_behavior,
            'instanceType': _format_attr_instance_type,
            'kernel': _format_attr_kernel,
            'ramdisk': _format_attr_ramdisk,
            'rootDeviceName': _format_attr_root_device_name,
            'sourceDestCheck': _format_attr_source_dest_check,
            'userData': _format_attr_user_data,
            }

        fn = attribute_formatter.get(attribute)
        if fn is None:
            raise exception.InvalidAttribute(attr=attribute)

        validate_ec2_id(instance_id)
        instance_uuid = ec2utils.ec2_inst_id_to_uuid(context, instance_id)
        instance = self.compute_api.get(context, instance_uuid,
                                        want_objects=True)
        result = {'instance_id': instance_id}
        fn(instance, result)
        return result

    def describe_instances(self, context, **kwargs):
        # Optional DescribeInstances argument
        instance_id = kwargs.get('instance_id', None)
        filters = kwargs.get('filter', None)
        instances = self._enforce_valid_instance_ids(context, instance_id)
        return self._format_describe_instances(context,
                                               instance_id=instance_id,
                                               instance_cache=instances,
                                               filter=filters)

    def describe_instances_v6(self, context, **kwargs):
        # Optional DescribeInstancesV6 argument
        instance_id = kwargs.get('instance_id', None)
        filters = kwargs.get('filter', None)
        instances = self._enforce_valid_instance_ids(context, instance_id)
        return self._format_describe_instances(context,
                                               instance_id=instance_id,
                                               instance_cache=instances,
                                               filter=filters,
                                               use_v6=True)

    def _format_describe_instances(self, context, **kwargs):
        return {'reservationSet': self._format_instances(context, **kwargs)}

    def _format_run_instances(self, context, reservation_id):
        i = self._format_instances(context, reservation_id=reservation_id)
        assert len(i) == 1
        return i[0]

    def _format_terminate_instances(self, context, instance_id,
                                    previous_states):
        instances_set = []
        for (ec2_id, previous_state) in zip(instance_id, previous_states):
            i = {}
            i['instanceId'] = ec2_id
            i['previousState'] = _state_description(previous_state['vm_state'],
                                        previous_state['shutdown_terminate'])
            try:
                instance_uuid = ec2utils.ec2_inst_id_to_uuid(context, ec2_id)
                instance = self.compute_api.get(context, instance_uuid)
                i['currentState'] = _state_description(instance['vm_state'],
                                            instance['shutdown_terminate'])
            except exception.NotFound:
                i['currentState'] = _state_description(vm_states.DELETED,
                                                        True)
            instances_set.append(i)
        return {'instancesSet': instances_set}

    def _format_stop_instances(self, context, instance_ids, previous_states):
        instances_set = []
        for (ec2_id, previous_state) in zip(instance_ids, previous_states):
            i = {}
            i['instanceId'] = ec2_id
            i['previousState'] = _state_description(previous_state['vm_state'],
                                        previous_state['shutdown_terminate'])
            i['currentState'] = _state_description(vm_states.STOPPED, True)
            instances_set.append(i)
        return {'instancesSet': instances_set}

    def _format_start_instances(self, context, instance_id, previous_states):
        instances_set = []
        for (ec2_id, previous_state) in zip(instance_id, previous_states):
            i = {}
            i['instanceId'] = ec2_id
            i['previousState'] = _state_description(previous_state['vm_state'],
                                        previous_state['shutdown_terminate'])
            i['currentState'] = _state_description(vm_states.ACTIVE, True)
            instances_set.append(i)
        return {'instancesSet': instances_set}

    def _format_instance_bdm(self, context, instance_uuid, root_device_name,
                             result):
        """Format InstanceBlockDeviceMappingResponseItemType."""
        root_device_type = 'instance-store'
        mapping = []
        bdms = objects.BlockDeviceMappingList.get_by_instance_uuid(
                context, instance_uuid)
        for bdm in bdms:
            volume_id = bdm.volume_id
            if volume_id is None or bdm.no_device:
                continue

            if bdm.device_name == root_device_name and bdm.is_volume:
                root_device_type = 'ebs'

            vol = self.volume_api.get(context, volume_id)
            LOG.debug("vol = %s\n", vol)
            # TODO(yamahata): volume attach time
            ebs = {'volumeId': ec2utils.id_to_ec2_vol_id(volume_id),
                   'deleteOnTermination': bdm.delete_on_termination,
                   'attachTime': vol['attach_time'] or '',
                   'status': vol['attach_status'], }
            res = {'deviceName': bdm.device_name,
                   'ebs': ebs, }
            mapping.append(res)

        if mapping:
            result['blockDeviceMapping'] = mapping
        result['rootDeviceType'] = root_device_type

    @staticmethod
    def _format_instance_root_device_name(instance, result):
        result['rootDeviceName'] = (instance.get('root_device_name') or
                                    block_device.DEFAULT_ROOT_DEV_NAME)

    @staticmethod
    def _format_instance_type(instance, result):
        flavor = instance.get_flavor()
        result['instanceType'] = flavor.name

    @staticmethod
    def _format_group_set(instance, result):
        security_group_names = []
        if instance.get('security_groups'):
            for security_group in instance['security_groups']:
                security_group_names.append(security_group['name'])
        result['groupSet'] = utils.convert_to_list_dict(
            security_group_names, 'groupId')

    def _format_instances(self, context, instance_id=None, use_v6=False,
            instances_cache=None, **search_opts):
        # TODO(termie): this method is poorly named as its name does not imply
        #               that it will be making a variety of database calls
        #               rather than simply formatting a bunch of instances that
        #               were handed to it
        reservations = {}

        if not instances_cache:
            instances_cache = {}

        # NOTE(vish): instance_id is an optional list of ids to filter by
        if instance_id:
            instances = []
            for ec2_id in instance_id:
                if ec2_id in instances_cache:
                    instances.append(instances_cache[ec2_id])
                else:
                    try:
                        instance_uuid = ec2utils.ec2_inst_id_to_uuid(context,
                                                                     ec2_id)
                        instance = self.compute_api.get(context, instance_uuid,
                                                        want_objects=True)
                    except exception.NotFound:
                        continue
                    instances.append(instance)
        else:
            try:
                # always filter out deleted instances
                search_opts['deleted'] = False
                instances = self.compute_api.get_all(context,
                                                     search_opts=search_opts,
                                                     sort_dir='asc',
                                                     want_objects=True)
            except exception.NotFound:
                instances = []

        for instance in instances:
            if not context.is_admin:
                if pipelib.is_vpn_image(instance['image_ref']):
                    continue
            i = {}
            instance_uuid = instance['uuid']
            ec2_id = ec2utils.id_to_ec2_inst_id(instance_uuid)
            i['instanceId'] = ec2_id
            image_uuid = instance['image_ref']
            i['imageId'] = ec2utils.glance_id_to_ec2_id(context, image_uuid)
            self._format_kernel_id(context, instance, i, 'kernelId')
            self._format_ramdisk_id(context, instance, i, 'ramdiskId')
            i['instanceState'] = _state_description(
                instance['vm_state'], instance['shutdown_terminate'])

            fixed_ip = None
            floating_ip = None
            ip_info = ec2utils.get_ip_info_for_instance(context, instance)
            if ip_info['fixed_ips']:
                fixed_ip = ip_info['fixed_ips'][0]
            if ip_info['floating_ips']:
                floating_ip = ip_info['floating_ips'][0]
            if ip_info['fixed_ip6s']:
                i['dnsNameV6'] = ip_info['fixed_ip6s'][0]
            if CONF.ec2_private_dns_show_ip:
                i['privateDnsName'] = fixed_ip
            else:
                i['privateDnsName'] = instance['hostname']
            i['privateIpAddress'] = fixed_ip
            if floating_ip is not None:
                i['ipAddress'] = floating_ip
            i['dnsName'] = floating_ip
            i['keyName'] = instance['key_name']
            i['tagSet'] = []

            for k, v in utils.instance_meta(instance).iteritems():
                i['tagSet'].append({'key': k, 'value': v})

<<<<<<< HEAD
            vpc_id = vpc._get_vpcid_from_tenantid(self, instance['project_id'], context)
            if vpc_id:
                i['vpcId'] = vpc_id
=======
            client_token = self._get_client_token(context, instance_uuid)
            if client_token:
                i['clientToken'] = client_token
>>>>>>> 4bc2b832

            if context.is_admin:
                i['keyName'] = '%s (%s, %s)' % (i['keyName'],
                    instance['project_id'],
                    instance['host'])
            i['productCodesSet'] = utils.convert_to_list_dict([],
                                                              'product_codes')
            self._format_instance_type(instance, i)
            i['launchTime'] = instance['created_at']
            i['amiLaunchIndex'] = instance['launch_index']
            self._format_instance_root_device_name(instance, i)
            self._format_instance_bdm(context, instance['uuid'],
                                      i['rootDeviceName'], i)
            host = instance['host']
            zone = ec2utils.get_availability_zone_by_host(host)
            i['placement'] = {'availabilityZone': zone}
            if instance['reservation_id'] not in reservations:
                r = {}
                r['reservationId'] = instance['reservation_id']
                r['ownerId'] = instance['project_id']
                self._format_group_set(instance, r)
                r['instancesSet'] = []
                reservations[instance['reservation_id']] = r
            reservations[instance['reservation_id']]['instancesSet'].append(i)

        return list(reservations.values())

    def describe_addresses(self, context, public_ip=None, **kwargs):
        #vpcapi - handle vpc case
        if 'filter' in kwargs:
            resp = vpc.vpc_describe_addresses(self, context, kwargs)
            return resp

        if public_ip:
            floatings = []
            for address in public_ip:
                floating = self.network_api.get_floating_ip_by_address(context,
                                                                       address)
                floatings.append(floating)
        else:
            floatings = self.network_api.get_floating_ips_by_project(context)
        addresses = [self._format_address(context, f) for f in floatings]
        return {'addressesSet': addresses}

    def _format_address(self, context, floating_ip):
        #vpcapi - handle vpc case
        if 'pool' in floating_ip:
            if floating_ip['pool'] == 'vpc-public':
                resp = vpc.vpc_format_address(self, context, floating_ip)
                return resp

        ec2_id = None
        if floating_ip['fixed_ip_id']:
            if utils.is_neutron():
                fixed_vm_uuid = floating_ip['instance']['uuid']
                if fixed_vm_uuid is not None:
                    ec2_id = ec2utils.id_to_ec2_inst_id(fixed_vm_uuid)
            else:
                fixed_id = floating_ip['fixed_ip_id']
                fixed = self.network_api.get_fixed_ip(context, fixed_id)
                if fixed['instance_uuid'] is not None:
                    ec2_id = ec2utils.id_to_ec2_inst_id(fixed['instance_uuid'])
        address = {'public_ip': floating_ip['address'],
                   'instance_id': ec2_id}
        if context.is_admin:
            details = "%s (%s)" % (address['instance_id'],
                                   floating_ip['project_id'])
            address['instance_id'] = details
        return address

    def allocate_address(self, context, **kwargs):
        LOG.audit(_("Allocate address"), context=context)

        #vpcapi - handle vpc case
        if 'domain' in kwargs:
            resp = vpc.vpc_allocate_address(self, context, kwargs)
            return resp

        try:
            public_ip = self.network_api.allocate_floating_ip(context)
        except exception.FloatingIpLimitExceeded:
            raise exception.EC2APIError(_('No more floating IPs available'))
        return {'publicIp': public_ip}

    def release_address(self, context, public_ip=None, **kwargs):
        #vpcapi - handle vpc case
        if 'allocation_id' in kwargs:
            resp = vpc.vpc_release_address(self, context, public_ip, kwargs)
            return resp

        LOG.audit(_('Release address %s'), public_ip, context=context)
        try:
            self.network_api.release_floating_ip(context, address=public_ip)
            return {'return': "true"}
        except exception.FloatingIpNotFound:
            raise exception.EC2APIError(_('Unable to release IP Address.'))

    def associate_address(self, context, instance_id, public_ip=None,
                                                           **kwargs):
        LOG.audit(_("Associate address %(public_ip)s to instance "
                    "%(instance_id)s"),
                  {'public_ip': public_ip, 'instance_id': instance_id},
                  context=context)
        instance_uuid = ec2utils.ec2_inst_id_to_uuid(context, instance_id)
        instance = self.compute_api.get(context, instance_uuid)

        cached_ipinfo = ec2utils.get_ip_info_for_instance(context, instance)
        fixed_ips = cached_ipinfo['fixed_ips'] + cached_ipinfo['fixed_ip6s']
        if not fixed_ips:
            msg = _('Unable to associate IP Address, no fixed_ips.')
            raise exception.NoMoreFixedIps(message=msg)

        # TODO(tr3buchet): this will associate the floating IP with the
        # first fixed_ip an instance has. This should be
        # changed to support specifying a particular fixed_ip if
        # multiple exist but this may not apply to ec2..
        if len(fixed_ips) > 1:
            LOG.warn(_LW('multiple fixed_ips exist, using the first: %s'),
                     fixed_ips[0])

        #vpcapi - handle vpc case
        if 'allocation_id' in kwargs:
            kwargs['instance_uuid'] = instance['uuid']
            resp = vpc.vpc_associate_address(self, context, instance_id,
                                         public_ip, kwargs)
            return resp

        self.network_api.associate_floating_ip(context, instance,
                              floating_address=public_ip,
                              fixed_address=fixed_ips[0])
        return {'return': 'true'}

    def disassociate_address(self, context, public_ip=None, **kwargs):
        #vpcapi - handle vpc case
        if 'association_id' in kwargs:
            resp = vpc.vpc_disassociate_address(self, context,
                                            public_ip, kwargs)
            return resp

        instance_id = self.network_api.get_instance_id_by_floating_address(
                                                         context, public_ip)
        if instance_id:
            instance = self.compute_api.get(context, instance_id)
            LOG.audit(_("Disassociate address %s"), public_ip, context=context)
            self.network_api.disassociate_floating_ip(context, instance,
                                                      address=public_ip)
        return {'return': "true"}

    def run_instances(self, context, **kwargs):
        min_count = int(kwargs.get('min_count', 1))
        max_count = int(kwargs.get('max_count', min_count))
        try:
            min_count = utils.validate_integer(
                min_count, "min_count", min_value=1)
            max_count = utils.validate_integer(
                max_count, "max_count", min_value=1)
        except exception.InvalidInput as e:
            raise exception.InvalidInput(message=e.format_message())

        if min_count > max_count:
            msg = _('min_count must be <= max_count')
            raise exception.InvalidInput(message=msg)

        client_token = kwargs.get('client_token')
        if client_token:
            resv_id = self._resv_id_from_token(context, client_token)
            if resv_id:
                # since this client_token already corresponds to a reservation
                # id, this returns a proper response without creating a new
                # instance
                return self._format_run_instances(context, resv_id)

        if kwargs.get('kernel_id'):
            kernel = self._get_image(context, kwargs['kernel_id'])
            kwargs['kernel_id'] = ec2utils.id_to_glance_id(context,
                                                           kernel['id'])
        if kwargs.get('ramdisk_id'):
            ramdisk = self._get_image(context, kwargs['ramdisk_id'])
            kwargs['ramdisk_id'] = ec2utils.id_to_glance_id(context,
                                                            ramdisk['id'])
        for bdm in kwargs.get('block_device_mapping', []):
            _parse_block_device_mapping(bdm)

        image = self._get_image(context, kwargs['image_id'])
        image_uuid = ec2utils.id_to_glance_id(context, image['id'])

        if image:
            image_state = self._get_image_state(image)
        else:
            raise exception.ImageNotFoundEC2(image_id=kwargs['image_id'])

        if image_state != 'available':
            msg = _('Image must be available')
            raise exception.ImageNotActive(message=msg)

<<<<<<< HEAD
        #vpcapi - get network uuid if subnet requested
        networks = []
        if kwargs.get('subnet_id'):
            neutron = neutronv2.get_client(context)
            try:
                nw_list = neutron.list_networks()
            except Exception as e:
                raise exception.EC2APIError(e)

            for nw in nw_list['networks']:
                if nw['name'] == kwargs['subnet_id']:
                    networks.append((nw['id'], None, None))
                    passed_subnet = nw['id']

        #vpcapi - nat instance requested hence create service only
        name = str(image.get('name'))
        if 'nat' in name:
            neutron = neutronv2.get_client(context)
            try:
                nw_list = neutron.list_networks()
            except Exception as e:
                raise exception.EC2APIError(e)

            public_subnet = None
            for network in nw_list['networks']:
                if network['contrail:fq_name'][1] == context.project_name and \
                   network['name'].startswith('public'):
                    public_subnet = network['id']

            if public_subnet is None:
                raise exception.EC2APIError("public network not provisioned")

            req = {'name': "%s-nat" % context.project_name,
                   'internal_net': None,
                   'external_net': public_subnet,
                   'tenant_id': context.project_id}
            try:
                subnet_rsp = neutron.create_nat_instance({'nat_instance': req})
                return {}
            except Exception as e:
                raise exception.EC2APIError(e)
=======
        iisb = kwargs.get('instance_initiated_shutdown_behavior', 'stop')
        shutdown_terminate = (iisb == 'terminate')

        flavor = objects.Flavor.get_by_name(context,
                                            kwargs.get('instance_type', None))
>>>>>>> 4bc2b832

        (instances, resv_id) = self.compute_api.create(context,
            instance_type=obj_base.obj_to_primitive(flavor),
            image_href=image_uuid,
            max_count=int(kwargs.get('max_count', min_count)),
            min_count=min_count,
            kernel_id=kwargs.get('kernel_id'),
            ramdisk_id=kwargs.get('ramdisk_id'),
            key_name=kwargs.get('key_name'),
            user_data=kwargs.get('user_data'),
            security_group=kwargs.get('security_group'),
            requested_networks=networks,
            availability_zone=kwargs.get('placement', {}).get(
                                  'availability_zone'),
            block_device_mapping=kwargs.get('block_device_mapping', {}),
            shutdown_terminate=shutdown_terminate)

        instances = self._format_run_instances(context, resv_id)
        if instances:
            instance_ids = [i['instanceId'] for i in instances['instancesSet']]
            self._add_client_token(context, client_token, instance_ids)
        return instances

    def _add_client_token(self, context, client_token, instance_ids):
        """Add client token to reservation ID mapping."""
        if client_token:
            for ec2_id in instance_ids:
                instance_uuid = ec2utils.ec2_inst_id_to_uuid(context, ec2_id)
                instance = objects.Instance.get_by_uuid(context,
                        instance_uuid, expected_attrs=['system_metadata'])
                instance.system_metadata.update(
                        {'EC2_client_token': client_token})
                instance.save()

    def _get_client_token(self, context, instance_uuid):
        """Get client token for a given instance."""
        instance = objects.Instance.get_by_uuid(context,
                instance_uuid, expected_attrs=['system_metadata'])
        return instance.system_metadata.get('EC2_client_token')

    def _remove_client_token(self, context, instance_ids):
        """Remove client token to reservation ID mapping."""

        for ec2_id in instance_ids:
            instance_uuid = ec2utils.ec2_inst_id_to_uuid(context, ec2_id)
            instance = objects.Instance.get_by_uuid(context,
                    instance_uuid, expected_attrs=['system_metadata'])
            instance.system_metadata.pop('EC2_client_token', None)
            instance.save()

    def _resv_id_from_token(self, context, client_token):
        """Get reservation ID from db."""
        resv_id = None
        sys_metas = self.compute_api.get_all_system_metadata(
            context, search_filts=[{'key': ['EC2_client_token']},
                                   {'value': [client_token]}])

        for sys_meta in sys_metas:
            if sys_meta and sys_meta.get('value') == client_token:
                instance = objects.Instance.get_by_uuid(
                    context, sys_meta['instance_id'], expected_attrs=None)
                resv_id = instance.get('reservation_id')
                break
        return resv_id

    def _ec2_ids_to_instances(self, context, instance_id):
        """Get all instances first, to prevent partial executions."""
        instances = []
        extra = ['system_metadata', 'metadata', 'info_cache']
        for ec2_id in instance_id:
            validate_ec2_id(ec2_id)
            instance_uuid = ec2utils.ec2_inst_id_to_uuid(context, ec2_id)
            instance = objects.Instance.get_by_uuid(
                    context, instance_uuid, expected_attrs=extra)
            instances.append(instance)
        return instances

    def terminate_instances(self, context, instance_id, **kwargs):
        """Terminate each instance in instance_id, which is a list of ec2 ids.
        instance_id is a kwarg so its name cannot be modified.
        """
        previous_states = self._ec2_ids_to_instances(context, instance_id)
        self._remove_client_token(context, instance_id)
<<<<<<< HEAD
        LOG.debug(_("Going to start terminating instances"))

        #vpcapi - nat instance requested hence delete service only
        for instance in previous_states:
            if not 'nat' in instance['display_name']:
                continue

            # find the nat instance to delete
            neutron = neutronv2.get_client(context)
            try:
                nat_instances = neutron.list_nat_instances()
                for nat_instance in nat_instances['nat_instances']:
                    if instance['display_name'].startswith(nat_instance['name']):
                        neutron.delete_nat_instance(nat_instance['id'])
                        return {'instance_id': instance['name']}
            except Exception as e:
                raise exception.EC2APIError(e)

=======
        LOG.debug("Going to start terminating instances")
>>>>>>> 4bc2b832
        for instance in previous_states:
            self.compute_api.delete(context, instance)
        return self._format_terminate_instances(context,
                                                instance_id,
                                                previous_states)

    def reboot_instances(self, context, instance_id, **kwargs):
        """instance_id is a list of instance ids."""
        instances = self._ec2_ids_to_instances(context, instance_id)
        LOG.audit(_("Reboot instance %r"), instance_id, context=context)
        for instance in instances:
            self.compute_api.reboot(context, instance, 'HARD')
        return True

    def stop_instances(self, context, instance_id, **kwargs):
        """Stop each instances in instance_id.
        Here instance_id is a list of instance ids
        """
        instances = self._ec2_ids_to_instances(context, instance_id)
        LOG.debug("Going to stop instances")
        for instance in instances:
            extensions.check_compute_policy(context, 'stop', instance)
            self.compute_api.stop(context, instance)
        return self._format_stop_instances(context, instance_id,
                                           instances)

    def start_instances(self, context, instance_id, **kwargs):
        """Start each instances in instance_id.
        Here instance_id is a list of instance ids
        """
        instances = self._ec2_ids_to_instances(context, instance_id)
        LOG.debug("Going to start instances")
        for instance in instances:
            extensions.check_compute_policy(context, 'start', instance)
            self.compute_api.start(context, instance)
        return self._format_start_instances(context, instance_id,
                                            instances)

    def _get_image(self, context, ec2_id):
        try:
            internal_id = ec2utils.ec2_id_to_id(ec2_id)
            image = self.image_service.show(context, internal_id)
        except (exception.InvalidEc2Id, exception.ImageNotFound):
            filters = {'name': ec2_id}
            images = self.image_service.detail(context, filters=filters)
            try:
                return images[0]
            except IndexError:
                raise exception.ImageNotFound(image_id=ec2_id)
        image_type = ec2_id.split('-')[0]
        if ec2utils.image_type(image.get('container_format')) != image_type:
            raise exception.ImageNotFound(image_id=ec2_id)
        return image

    def _format_image(self, image):
        """Convert from format defined by GlanceImageService to S3 format."""
        i = {}
        image_type = ec2utils.image_type(image.get('container_format'))
        ec2_id = ec2utils.image_ec2_id(image.get('id'), image_type)
        name = image.get('name')
        i['imageId'] = ec2_id
        kernel_id = image['properties'].get('kernel_id')
        if kernel_id:
            i['kernelId'] = ec2utils.image_ec2_id(kernel_id, 'aki')
        ramdisk_id = image['properties'].get('ramdisk_id')
        if ramdisk_id:
            i['ramdiskId'] = ec2utils.image_ec2_id(ramdisk_id, 'ari')
        i['imageOwnerId'] = image.get('owner')

        img_loc = image['properties'].get('image_location')
        if img_loc:
            i['imageLocation'] = img_loc
        else:
            i['imageLocation'] = "%s (%s)" % (img_loc, name)

        i['name'] = name
        if not name and img_loc:
            # This should only occur for images registered with ec2 api
            # prior to that api populating the glance name
            i['name'] = img_loc

        i['imageState'] = self._get_image_state(image)
        i['description'] = image.get('description')
        display_mapping = {'aki': 'kernel',
                           'ari': 'ramdisk',
                           'ami': 'machine'}
        i['imageType'] = display_mapping.get(image_type)
        i['isPublic'] = not not image.get('is_public')
        i['architecture'] = image['properties'].get('architecture')

        properties = image['properties']
        root_device_name = block_device.properties_root_device_name(properties)
        root_device_type = 'instance-store'

        for bdm in properties.get('block_device_mapping', []):
            if (block_device.strip_dev(bdm.get('device_name')) ==
                block_device.strip_dev(root_device_name) and
                ('snapshot_id' in bdm or 'volume_id' in bdm) and
                    not bdm.get('no_device')):
                root_device_type = 'ebs'
        i['rootDeviceName'] = (root_device_name or
                               block_device.DEFAULT_ROOT_DEV_NAME)
        i['rootDeviceType'] = root_device_type

        _format_mappings(properties, i)

        return i

    def describe_images(self, context, image_id=None, **kwargs):
        # NOTE: image_id is a list!
        if image_id:
            images = []
            for ec2_id in image_id:
                try:
                    image = self._get_image(context, ec2_id)
                except exception.NotFound:
                    raise exception.ImageNotFound(image_id=ec2_id)
                images.append(image)
        else:
            images = self.image_service.detail(context)
        images = [self._format_image(i) for i in images]
        return {'imagesSet': images}

    def deregister_image(self, context, image_id, **kwargs):
        LOG.audit(_("De-registering image %s"), image_id, context=context)
        image = self._get_image(context, image_id)
        internal_id = image['id']
        self.image_service.delete(context, internal_id)
        return True

    def _register_image(self, context, metadata):
        image = self.image_service.create(context, metadata)
        image_type = ec2utils.image_type(image.get('container_format'))
        image_id = ec2utils.image_ec2_id(image['id'], image_type)
        return image_id

    def register_image(self, context, image_location=None, **kwargs):
        if image_location is None and kwargs.get('name'):
            image_location = kwargs['name']
        if image_location is None:
            msg = _('imageLocation is required')
            raise exception.MissingParameter(reason=msg)

        metadata = {'properties': {'image_location': image_location}}

        if kwargs.get('name'):
            metadata['name'] = kwargs['name']
        else:
            metadata['name'] = image_location

        if 'root_device_name' in kwargs:
            metadata['properties']['root_device_name'] = kwargs.get(
                                                         'root_device_name')

        mappings = [_parse_block_device_mapping(bdm) for bdm in
                    kwargs.get('block_device_mapping', [])]
        if mappings:
            metadata['properties']['block_device_mapping'] = mappings

        image_id = self._register_image(context, metadata)
        LOG.audit(_('Registered image %(image_location)s with id '
                    '%(image_id)s'),
                  {'image_location': image_location, 'image_id': image_id},
                  context=context)
        return {'imageId': image_id}

    def describe_image_attribute(self, context, image_id, attribute, **kwargs):
        def _block_device_mapping_attribute(image, result):
            _format_mappings(image['properties'], result)

        def _launch_permission_attribute(image, result):
            result['launchPermission'] = []
            if image['is_public']:
                result['launchPermission'].append({'group': 'all'})

        def _root_device_name_attribute(image, result):
            _prop_root_dev_name = block_device.properties_root_device_name
            result['rootDeviceName'] = _prop_root_dev_name(image['properties'])
            if result['rootDeviceName'] is None:
                result['rootDeviceName'] = block_device.DEFAULT_ROOT_DEV_NAME

        def _kernel_attribute(image, result):
            kernel_id = image['properties'].get('kernel_id')
            if kernel_id:
                result['kernel'] = {
                    'value': ec2utils.image_ec2_id(kernel_id, 'aki')
                }

        def _ramdisk_attribute(image, result):
            ramdisk_id = image['properties'].get('ramdisk_id')
            if ramdisk_id:
                result['ramdisk'] = {
                    'value': ec2utils.image_ec2_id(ramdisk_id, 'ari')
                }

        supported_attributes = {
            'blockDeviceMapping': _block_device_mapping_attribute,
            'launchPermission': _launch_permission_attribute,
            'rootDeviceName': _root_device_name_attribute,
            'kernel': _kernel_attribute,
            'ramdisk': _ramdisk_attribute,
            }

        fn = supported_attributes.get(attribute)
        if fn is None:
            raise exception.InvalidAttribute(attr=attribute)
        try:
            image = self._get_image(context, image_id)
        except exception.NotFound:
            raise exception.ImageNotFound(image_id=image_id)

        result = {'imageId': image_id}
        fn(image, result)
        return result

    def modify_image_attribute(self, context, image_id, attribute,
                               operation_type, **kwargs):
        # TODO(devcamcar): Support users and groups other than 'all'.
        if attribute != 'launchPermission':
            raise exception.InvalidAttribute(attr=attribute)
        if 'user_group' not in kwargs:
            msg = _('user or group not specified')
            raise exception.MissingParameter(reason=msg)
        if len(kwargs['user_group']) != 1 and kwargs['user_group'][0] != 'all':
            msg = _('only group "all" is supported')
            raise exception.InvalidParameterValue(message=msg)
        if operation_type not in ['add', 'remove']:
            msg = _('operation_type must be add or remove')
            raise exception.InvalidParameterValue(message=msg)
        LOG.audit(_("Updating image %s publicity"), image_id, context=context)

        try:
            image = self._get_image(context, image_id)
        except exception.NotFound:
            raise exception.ImageNotFound(image_id=image_id)
        internal_id = image['id']
        del(image['id'])

        image['is_public'] = (operation_type == 'add')
        try:
            return self.image_service.update(context, internal_id, image)
        except exception.ImageNotAuthorized:
            msg = _('Not allowed to modify attributes for image %s') % image_id
            raise exception.Forbidden(message=msg)

    def update_image(self, context, image_id, **kwargs):
        internal_id = ec2utils.ec2_id_to_id(image_id)
        result = self.image_service.update(context, internal_id, dict(kwargs))
        return result

    # TODO(yamahata): race condition
    # At the moment there is no way to prevent others from
    # manipulating instances/volumes/snapshots.
    # As other code doesn't take it into consideration, here we don't
    # care of it for now. Ostrich algorithm
    # TODO(mriedem): Consider auto-locking the instance when stopping it and
    # doing the snapshot, then unlock it when that is done. Locking the
    # instance in the database would prevent other APIs from changing the state
    # of the instance during this operation for non-admin users.
    def create_image(self, context, instance_id, **kwargs):
        # NOTE(yamahata): name/description are ignored by register_image(),
        #                 do so here
        no_reboot = kwargs.get('no_reboot', False)
        name = kwargs.get('name')
        validate_ec2_id(instance_id)
        ec2_instance_id = instance_id
        instance_uuid = ec2utils.ec2_inst_id_to_uuid(context, ec2_instance_id)
        instance = self.compute_api.get(context, instance_uuid,
                                        want_objects=True)

        # CreateImage only supported for the analogue of EBS-backed instances
        if not self.compute_api.is_volume_backed_instance(context, instance):
            msg = _("Invalid value '%(ec2_instance_id)s' for instanceId. "
                    "Instance does not have a volume attached at root "
                    "(%(root)s)") % {'root': instance.root_device_name,
                                     'ec2_instance_id': ec2_instance_id}
            raise exception.InvalidParameterValue(err=msg)

        # stop the instance if necessary
        restart_instance = False
        if not no_reboot:
            vm_state = instance.vm_state

            # if the instance is in subtle state, refuse to proceed.
            if vm_state not in (vm_states.ACTIVE, vm_states.STOPPED):
                raise exception.InstanceNotRunning(instance_id=ec2_instance_id)

            if vm_state == vm_states.ACTIVE:
                restart_instance = True
                # NOTE(mriedem): We do a call here so that we're sure the
                # stop request is complete before we begin polling the state.
                self.compute_api.stop(context, instance, do_cast=False)

            # wait instance for really stopped (and not transitioning tasks)
            start_time = time.time()
            while (vm_state != vm_states.STOPPED and
                   instance.task_state is not None):
                time.sleep(1)
                instance.refresh()
                vm_state = instance.vm_state
                # NOTE(yamahata): timeout and error. 1 hour for now for safety.
                #                 Is it too short/long?
                #                 Or is there any better way?
                timeout = 1 * 60 * 60
                if time.time() > start_time + timeout:
                    err = (_("Couldn't stop instance %(instance)s within "
                             "1 hour. Current vm_state: %(vm_state)s, "
                             "current task_state: %(task_state)s") %
                             {'instance': instance_uuid,
                              'vm_state': vm_state,
                              'task_state': instance.task_state})
                    raise exception.InternalError(message=err)

        glance_uuid = instance.image_ref
        ec2_image_id = ec2utils.glance_id_to_ec2_id(context, glance_uuid)
        src_image = self._get_image(context, ec2_image_id)
        image_meta = dict(src_image)

        def _unmap_id_property(properties, name):
            if properties[name]:
                properties[name] = ec2utils.id_to_glance_id(context,
                                                            properties[name])

        # ensure the ID properties are unmapped back to the glance UUID
        _unmap_id_property(image_meta['properties'], 'kernel_id')
        _unmap_id_property(image_meta['properties'], 'ramdisk_id')

        # meaningful image name
        name_map = dict(instance=instance_uuid, now=timeutils.isotime())
        name = name or _('image of %(instance)s at %(now)s') % name_map

        new_image = self.compute_api.snapshot_volume_backed(context,
                                                            instance,
                                                            image_meta,
                                                            name)

        ec2_id = ec2utils.glance_id_to_ec2_id(context, new_image['id'])

        if restart_instance:
            self.compute_api.start(context, instance)

        return {'imageId': ec2_id}

    def create_tags(self, context, **kwargs):
        """Add tags to a resource

        Returns True on success, error on failure.

        :param context: context under which the method is called
        """
        resources = kwargs.get('resource_id', None)
        tags = kwargs.get('tag', None)

        if resources is None or tags is None:
            msg = _('resource_id and tag are required')
            raise exception.MissingParameter(reason=msg)

        if not isinstance(resources, (tuple, list, set)):
            msg = _('Expecting a list of resources')
            raise exception.InvalidParameterValue(message=msg)

        for r in resources:
            if ec2utils.resource_type_from_id(context, r) != 'instance':
                msg = _('Only instances implemented')
                raise exception.InvalidParameterValue(message=msg)

        if not isinstance(tags, (tuple, list, set)):
            msg = _('Expecting a list of tagSets')
            raise exception.InvalidParameterValue(message=msg)

        metadata = {}
        for tag in tags:
            if not isinstance(tag, dict):
                err = _('Expecting tagSet to be key/value pairs')
                raise exception.InvalidParameterValue(message=err)

            key = tag.get('key', None)
            val = tag.get('value', None)

            if key is None or val is None:
                err = _('Expecting both key and value to be set')
                raise exception.InvalidParameterValue(message=err)

            metadata[key] = val

        for ec2_id in resources:
            instance_uuid = ec2utils.ec2_inst_id_to_uuid(context, ec2_id)
            instance = self.compute_api.get(context, instance_uuid,
                                            want_objects=True)
            self.compute_api.update_instance_metadata(context,
                instance, metadata)

        return True

    def delete_tags(self, context, **kwargs):
        """Delete tags

        Returns True on success, error on failure.

        :param context: context under which the method is called
        """
        resources = kwargs.get('resource_id', None)
        tags = kwargs.get('tag', None)
        if resources is None or tags is None:
            msg = _('resource_id and tag are required')
            raise exception.MissingParameter(reason=msg)

        if not isinstance(resources, (tuple, list, set)):
            msg = _('Expecting a list of resources')
            raise exception.InvalidParameterValue(message=msg)

        for r in resources:
            if ec2utils.resource_type_from_id(context, r) != 'instance':
                msg = _('Only instances implemented')
                raise exception.InvalidParameterValue(message=msg)

        if not isinstance(tags, (tuple, list, set)):
            msg = _('Expecting a list of tagSets')
            raise exception.InvalidParameterValue(message=msg)

        for ec2_id in resources:
            instance_uuid = ec2utils.ec2_inst_id_to_uuid(context, ec2_id)
            instance = self.compute_api.get(context, instance_uuid,
                                            want_objects=True)
            for tag in tags:
                if not isinstance(tag, dict):
                    msg = _('Expecting tagSet to be key/value pairs')
                    raise exception.InvalidParameterValue(message=msg)

                key = tag.get('key', None)
                if key is None:
                    msg = _('Expecting key to be set')
                    raise exception.InvalidParameterValue(message=msg)

                self.compute_api.delete_instance_metadata(context,
                        instance, key)

        return True

    def describe_tags(self, context, **kwargs):
        """List tags

        Returns a dict with a single key 'tagSet' on success, error on failure.

        :param context: context under which the method is called
        """
        filters = kwargs.get('filter', None)
        search_filts = []
        if filters:
            for filter_block in filters:
                key_name = filter_block.get('name', None)
                val = filter_block.get('value', None)
                if val:
                    if isinstance(val, dict):
                        val = val.values()
                    if not isinstance(val, (tuple, list, set)):
                        val = (val,)
                if key_name:
                    search_block = {}
                    if key_name in ('resource_id', 'resource-id'):
                        search_block['resource_id'] = []
                        for res_id in val:
                            search_block['resource_id'].append(
                                ec2utils.ec2_inst_id_to_uuid(context, res_id))
                    elif key_name in ['key', 'value']:
                        search_block[key_name] = \
                            [ec2utils.regex_from_ec2_regex(v) for v in val]
                    elif key_name in ('resource_type', 'resource-type'):
                        for res_type in val:
                            if res_type != 'instance':
                                raise exception.InvalidParameterValue(
                                    message=_('Only instances implemented'))
                            search_block[key_name] = 'instance'
                    if len(search_block.keys()) > 0:
                        search_filts.append(search_block)
        ts = []
        for tag in self.compute_api.get_all_instance_metadata(context,
                                                              search_filts):
            ts.append({
                'resource_id': ec2utils.id_to_ec2_inst_id(tag['instance_id']),
                'resource_type': 'instance',
                'key': tag['key'],
                'value': tag['value']
            })
        return {"tagSet": ts}


class EC2SecurityGroupExceptions(object):
    @staticmethod
    def raise_invalid_property(msg):
        raise exception.InvalidParameterValue(message=msg)

    @staticmethod
    def raise_group_already_exists(msg):
        raise exception.SecurityGroupExists(message=msg)

    @staticmethod
    def raise_invalid_group(msg):
        raise exception.InvalidGroup(reason=msg)

    @staticmethod
    def raise_invalid_cidr(cidr, decoding_exception=None):
        if decoding_exception:
            raise decoding_exception
        else:
            raise exception.InvalidParameterValue(message=_("Invalid CIDR"))

    @staticmethod
    def raise_over_quota(msg):
        raise exception.SecurityGroupLimitExceeded(msg)

    @staticmethod
    def raise_not_found(msg):
        pass


class CloudSecurityGroupNovaAPI(EC2SecurityGroupExceptions,
                                compute_api.SecurityGroupAPI):
    pass


class CloudSecurityGroupNeutronAPI(EC2SecurityGroupExceptions,
                                   neutron_driver.SecurityGroupAPI):
    pass


def get_cloud_security_group_api():
    if cfg.CONF.security_group_api.lower() == 'nova':
        return CloudSecurityGroupNovaAPI()
    elif cfg.CONF.security_group_api.lower() in ('neutron', 'quantum'):
        return CloudSecurityGroupNeutronAPI()
    else:
        raise NotImplementedError()<|MERGE_RESOLUTION|>--- conflicted
+++ resolved
@@ -1235,15 +1235,13 @@
             for k, v in utils.instance_meta(instance).iteritems():
                 i['tagSet'].append({'key': k, 'value': v})
 
-<<<<<<< HEAD
             vpc_id = vpc._get_vpcid_from_tenantid(self, instance['project_id'], context)
             if vpc_id:
                 i['vpcId'] = vpc_id
-=======
+
             client_token = self._get_client_token(context, instance_uuid)
             if client_token:
                 i['clientToken'] = client_token
->>>>>>> 4bc2b832
 
             if context.is_admin:
                 i['keyName'] = '%s (%s, %s)' % (i['keyName'],
@@ -1439,7 +1437,6 @@
             msg = _('Image must be available')
             raise exception.ImageNotActive(message=msg)
 
-<<<<<<< HEAD
         #vpcapi - get network uuid if subnet requested
         networks = []
         if kwargs.get('subnet_id'):
@@ -1481,13 +1478,12 @@
                 return {}
             except Exception as e:
                 raise exception.EC2APIError(e)
-=======
+
         iisb = kwargs.get('instance_initiated_shutdown_behavior', 'stop')
         shutdown_terminate = (iisb == 'terminate')
 
         flavor = objects.Flavor.get_by_name(context,
                                             kwargs.get('instance_type', None))
->>>>>>> 4bc2b832
 
         (instances, resv_id) = self.compute_api.create(context,
             instance_type=obj_base.obj_to_primitive(flavor),
@@ -1571,9 +1567,8 @@
         """
         previous_states = self._ec2_ids_to_instances(context, instance_id)
         self._remove_client_token(context, instance_id)
-<<<<<<< HEAD
-        LOG.debug(_("Going to start terminating instances"))
-
+
+        LOG.debug("Going to start terminating instances")
         #vpcapi - nat instance requested hence delete service only
         for instance in previous_states:
             if not 'nat' in instance['display_name']:
@@ -1590,9 +1585,6 @@
             except Exception as e:
                 raise exception.EC2APIError(e)
 
-=======
-        LOG.debug("Going to start terminating instances")
->>>>>>> 4bc2b832
         for instance in previous_states:
             self.compute_api.delete(context, instance)
         return self._format_terminate_instances(context,
