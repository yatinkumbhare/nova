--- conflicted
+++ resolved
@@ -1635,13 +1635,8 @@
         """
         previous_states = self._ec2_ids_to_instances(context, instance_id)
         self._remove_client_token(context, instance_id)
-<<<<<<< HEAD
         LOG.debug(_("Going to start terminating instances"))
 
-=======
-
-        LOG.debug("Going to start terminating instances")
->>>>>>> 9429654c
         #vpcapi - nat instance requested hence delete service only
         for instance in previous_states:
             if not 'nat' in instance['display_name']:
