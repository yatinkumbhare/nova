--- conflicted
+++ resolved
@@ -1057,22 +1057,13 @@
         self._check_injected_file_quota(context, files_to_inject)
         self._check_metadata_properties_quota(context, metadata)
 
-<<<<<<< HEAD
         self.update(context,
                     instance_id,
                     metadata=metadata,
                     display_name=name,
+                    image_ref=image_href,
                     vm_state=vm_states.ACTIVE,
                     task_state=task_states.REBUILDING)
-=======
-        values = {"image_ref": image_href}
-        if metadata is not None:
-            self._check_metadata_properties_quota(context, metadata)
-            values['metadata'] = metadata
-        if name is not None:
-            values['display_name'] = name
-        self.db.instance_update(context, instance_id, values)
->>>>>>> 9cef6066
 
         rebuild_params = {
             "new_pass": admin_password,
