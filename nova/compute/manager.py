# vim: tabstop=4 shiftwidth=4 softtabstop=4

# Copyright 2010 United States Government as represented by the
# Administrator of the National Aeronautics and Space Administration.
# Copyright 2011 Justin Santa Barbara
# All Rights Reserved.
#
#    Licensed under the Apache License, Version 2.0 (the "License"); you may
#    not use this file except in compliance with the License. You may obtain
#    a copy of the License at
#
#         http://www.apache.org/licenses/LICENSE-2.0
#
#    Unless required by applicable law or agreed to in writing, software
#    distributed under the License is distributed on an "AS IS" BASIS, WITHOUT
#    WARRANTIES OR CONDITIONS OF ANY KIND, either express or implied. See the
#    License for the specific language governing permissions and limitations
#    under the License.

"""Handles all processes relating to instances (guest vms).

The :py:class:`ComputeManager` class is a :py:class:`nova.manager.Manager` that
handles RPC calls relating to creating instances.  It is responsible for
building a disk image, launching it via the underlying virtualization driver,
responding to calls to check its state, attaching persistent storage, and
terminating it.

**Related Flags**

:instances_path:  Where instances are kept on disk
:compute_driver:  Name of class that is used to handle virtualization, loaded
                  by :func:`nova.utils.import_object`
:volume_manager:  Name of class that handles persistent storage, loaded by
                  :func:`nova.utils.import_object`

"""

import os
import socket
import sys
import tempfile
import time
import functools

from eventlet import greenthread

import nova.context
from nova import block_device
from nova import exception
from nova import flags
import nova.image
from nova import log as logging
from nova import manager
from nova import network
from nova import rpc
from nova import utils
from nova import volume
from nova.compute import power_state
from nova.compute import task_states
from nova.compute import vm_states
from nova.notifier import api as notifier
from nova.compute.utils import terminate_volumes
from nova.virt import driver


FLAGS = flags.FLAGS
flags.DEFINE_string('instances_path', '$state_path/instances',
                    'where instances are stored on disk')
flags.DEFINE_string('compute_driver', 'nova.virt.connection.get_connection',
                    'Driver to use for controlling virtualization')
flags.DEFINE_string('stub_network', False,
                    'Stub network related code')
flags.DEFINE_integer('password_length', 12,
                    'Length of generated admin passwords')
flags.DEFINE_string('console_host', socket.gethostname(),
                    'Console proxy host to use to connect to instances on'
                    'this host.')
flags.DEFINE_integer('live_migration_retry_count', 30,
                     "Retry count needed in live_migration."
                     " sleep 1 sec for each count")
flags.DEFINE_integer("rescue_timeout", 0,
                     "Automatically unrescue an instance after N seconds."
                     " Set to 0 to disable.")
flags.DEFINE_integer('host_state_interval', 120,
                     'Interval in seconds for querying the host status')

LOG = logging.getLogger('nova.compute.manager')


def publisher_id(host=None):
    return notifier.publisher_id("compute", host)


def checks_instance_lock(function):
    """Decorator to prevent action against locked instances for non-admins."""
    @functools.wraps(function)
    def decorated_function(self, context, instance_id, *args, **kwargs):
        #TODO(anyone): this being called instance_id is forcing a slightly
        # confusing convention of pushing instance_uuids
        # through an "instance_id" key in the queue args dict when
        # casting through the compute API
        LOG.info(_("check_instance_lock: decorating: |%s|"), function,
                 context=context)
        LOG.info(_("check_instance_lock: arguments: |%(self)s| |%(context)s|"
                " |%(instance_id)s|") % locals(), context=context)
        locked = self.get_lock(context, instance_id)
        admin = context.is_admin
        LOG.info(_("check_instance_lock: locked: |%s|"), locked,
                 context=context)
        LOG.info(_("check_instance_lock: admin: |%s|"), admin,
                 context=context)

        # if admin or unlocked call function otherwise log error
        if admin or not locked:
            LOG.info(_("check_instance_lock: executing: |%s|"), function,
                     context=context)
            function(self, context, instance_id, *args, **kwargs)
        else:
            LOG.error(_("check_instance_lock: not executing |%s|"),
                      function, context=context)
            return False

    return decorated_function


class ComputeManager(manager.SchedulerDependentManager):
    """Manages the running instances from creation to destruction."""

    def __init__(self, compute_driver=None, *args, **kwargs):
        """Load configuration options and connect to the hypervisor."""
        # TODO(vish): sync driver creation logic with the rest of the system
        #             and redocument the module docstring
        if not compute_driver:
            compute_driver = FLAGS.compute_driver

        try:
            self.driver = utils.check_isinstance(
                                        utils.import_object(compute_driver),
                                        driver.ComputeDriver)
        except ImportError as e:
            LOG.error(_("Unable to load the virtualization driver: %s") % (e))
            sys.exit(1)

        self.network_api = network.API()
        self.network_manager = utils.import_object(FLAGS.network_manager)
        self.volume_manager = utils.import_object(FLAGS.volume_manager)
        self._last_host_check = 0
        super(ComputeManager, self).__init__(service_name="compute",
                                             *args, **kwargs)

    def _instance_update(self, context, instance_id, **kwargs):
        """Update an instance in the database using kwargs as value."""
        return self.db.instance_update(context, instance_id, kwargs)

    def init_host(self):
        """Initialization for a standalone compute service."""
        self.driver.init_host(host=self.host)
        context = nova.context.get_admin_context()
        instances = self.db.instance_get_all_by_host(context, self.host)
        for instance in instances:
            inst_name = instance['name']
            db_state = instance['power_state']
            drv_state = self._get_power_state(context, instance)

            expect_running = db_state == power_state.RUNNING \
                             and drv_state != db_state

            LOG.debug(_('Current state of %(inst_name)s is %(drv_state)s, '
                        'state in DB is %(db_state)s.'), locals())

            if (expect_running and FLAGS.resume_guests_state_on_host_boot)\
               or FLAGS.start_guests_on_host_boot:
                LOG.info(_('Rebooting instance %(inst_name)s after '
                            'nova-compute restart.'), locals())
                self.reboot_instance(context, instance['id'])
            elif drv_state == power_state.RUNNING:
                # Hyper-V and VMWareAPI drivers will raise and exception
                try:
                    net_info = self._get_instance_nw_info(context, instance)
                    self.driver.ensure_filtering_rules_for_instance(instance,
                                                                    net_info)
                except NotImplementedError:
                    LOG.warning(_('Hypervisor driver does not '
                            'support firewall rules'))

<<<<<<< HEAD
    def _get_power_state(self, context, instance):
        """Retrieve the power state for the given instance."""
        LOG.debug(_('Checking state of %s'), instance['name'])
        try:
            return self.driver.get_info(instance['name'])["state"]
        except exception.NotFound:
            return power_state.FAILED
=======
    def _update_state(self, context, instance_id, state=None):
        """Update the state of an instance from the driver info."""
        instance_ref = self.db.instance_get(context, instance_id)

        if state is None:
            try:
                LOG.debug(_('Checking state of %s'), instance_ref['name'])
                info = self.driver.get_info(instance_ref['name'])
            except exception.NotFound:
                info = None

            if info is not None:
                state = info['state']
            else:
                state = power_state.FAILED

        self.db.instance_set_state(context, instance_id, state)
        return state

    def _update_launched_at(self, context, instance_id, launched_at=None):
        """Update the launched_at parameter of the given instance."""
        data = {'launched_at': launched_at or utils.utcnow()}
        self.db.instance_update(context, instance_id, data)
>>>>>>> 9cef6066

    def get_console_topic(self, context, **kwargs):
        """Retrieves the console host for a project on this host.

        Currently this is just set in the flags for each compute host.

        """
        #TODO(mdragon): perhaps make this variable by console_type?
        return self.db.queue_get_for(context,
                                     FLAGS.console_topic,
                                     FLAGS.console_host)

    def get_console_pool_info(self, context, console_type):
        return self.driver.get_console_pool_info(console_type)

    @exception.wrap_exception(notifier=notifier, publisher_id=publisher_id())
    def refresh_security_group_rules(self, context, security_group_id,
                                     **kwargs):
        """Tell the virtualization driver to refresh security group rules.

        Passes straight through to the virtualization driver.

        """
        return self.driver.refresh_security_group_rules(security_group_id)

    @exception.wrap_exception(notifier=notifier, publisher_id=publisher_id())
    def refresh_security_group_members(self, context,
                                       security_group_id, **kwargs):
        """Tell the virtualization driver to refresh security group members.

        Passes straight through to the virtualization driver.

        """
        return self.driver.refresh_security_group_members(security_group_id)

    @exception.wrap_exception(notifier=notifier, publisher_id=publisher_id())
    def refresh_provider_fw_rules(self, context, **_kwargs):
        """This call passes straight through to the virtualization driver."""
        return self.driver.refresh_provider_fw_rules()

    def _get_instance_nw_info(self, context, instance):
        """Get a list of dictionaries of network data of an instance.
        Returns an empty list if stub_network flag is set."""
        network_info = []
        if not FLAGS.stub_network:
            network_info = self.network_api.get_instance_nw_info(context,
                                                                 instance)
        return network_info

    def _setup_block_device_mapping(self, context, instance_id):
        """setup volumes for block device mapping"""
        volume_api = volume.API()
        block_device_mapping = []
        swap = None
        ephemerals = []
        for bdm in self.db.block_device_mapping_get_all_by_instance(
            context, instance_id):
            LOG.debug(_("setting up bdm %s"), bdm)

            if bdm['no_device']:
                continue
            if bdm['virtual_name']:
                virtual_name = bdm['virtual_name']
                device_name = bdm['device_name']
                assert block_device.is_swap_or_ephemeral(virtual_name)
                if virtual_name == 'swap':
                    swap = {'device_name': device_name,
                            'swap_size': bdm['volume_size']}
                elif block_device.is_ephemeral(virtual_name):
                    eph = {'num': block_device.ephemeral_num(virtual_name),
                           'virtual_name': virtual_name,
                           'device_name': device_name,
                           'size': bdm['volume_size']}
                    ephemerals.append(eph)
                continue

            if ((bdm['snapshot_id'] is not None) and
                (bdm['volume_id'] is None)):
                # TODO(yamahata): default name and description
                vol = volume_api.create(context, bdm['volume_size'],
                                        bdm['snapshot_id'], '', '')
                # TODO(yamahata): creating volume simultaneously
                #                 reduces creation time?
                volume_api.wait_creation(context, vol['id'])
                self.db.block_device_mapping_update(
                    context, bdm['id'], {'volume_id': vol['id']})
                bdm['volume_id'] = vol['id']

            if not ((bdm['snapshot_id'] is None) or
                    (bdm['volume_id'] is not None)):
                LOG.error(_('corrupted state of block device mapping '
                            'id: %(id)s '
                            'snapshot: %(snapshot_id) volume: %(vollume_id)') %
                          {'id': bdm['id'],
                           'snapshot_id': bdm['snapshot'],
                           'volume_id': bdm['volume_id']})
                raise exception.ApiError(_('broken block device mapping %d') %
                                         bdm['id'])

            if bdm['volume_id'] is not None:
                volume_api.check_attach(context,
                                        volume_id=bdm['volume_id'])
                dev_path = self._attach_volume_boot(context, instance_id,
                                                    bdm['volume_id'],
                                                    bdm['device_name'])
                block_device_mapping.append({'device_path': dev_path,
                                             'mount_device':
                                             bdm['device_name']})

        return (swap, ephemerals, block_device_mapping)

    def _run_instance(self, context, instance_id, **kwargs):
        """Launch a new instance with specified options."""
        def _check_image_size():
            """Ensure image is smaller than the maximum size allowed by the
            instance_type.

            The image stored in Glance is potentially compressed, so we use two
            checks to ensure that the size isn't exceeded:

                1) This one - checks compressed size, this a quick check to
                   eliminate any images which are obviously too large

                2) Check uncompressed size in nova.virt.xenapi.vm_utils. This
                   is a slower check since it requires uncompressing the entire
                   image, but is accurate because it reflects the image's
                   actual size.
            """
            # NOTE(jk0): image_ref is defined in the DB model, image_href is
            # used by the image service. This should be refactored to be
            # consistent.
            image_href = instance['image_ref']
            image_service, image_id = nova.image.get_image_service(image_href)
            image_meta = image_service.show(context, image_id)

            try:
                size_bytes = image_meta['size']
            except KeyError:
                # Size is not a required field in the image service (yet), so
                # we are unable to rely on it being there even though it's in
                # glance.

                # TODO(jk0): Should size be required in the image service?
                return

            instance_type_id = instance['instance_type_id']
            instance_type = self.db.instance_type_get(context,
                    instance_type_id)
            allowed_size_gb = instance_type['local_gb']

            # NOTE(jk0): Since libvirt uses local_gb as a secondary drive, we
            # need to handle potential situations where local_gb is 0. This is
            # the default for m1.tiny.
            if allowed_size_gb == 0:
                return

            allowed_size_bytes = allowed_size_gb * 1024 * 1024 * 1024

            LOG.debug(_("image_id=%(image_id)d, image_size_bytes="
                        "%(size_bytes)d, allowed_size_bytes="
                        "%(allowed_size_bytes)d") % locals())

            if size_bytes > allowed_size_bytes:
                LOG.info(_("Image '%(image_id)d' size %(size_bytes)d exceeded"
                           " instance_type allowed size "
                           "%(allowed_size_bytes)d")
                           % locals())
                raise exception.ImageTooLarge()

        context = context.elevated()
        instance = self.db.instance_get(context, instance_id)

        requested_networks = kwargs.get('requested_networks', None)

        if instance['name'] in self.driver.list_instances():
            raise exception.Error(_("Instance has already been created"))

        _check_image_size()

        LOG.audit(_("instance %s: starting..."), instance_id,
                  context=context)
        updates = {}
        updates['host'] = self.host
        updates['launched_on'] = self.host
        updates['vm_state'] = vm_states.BUILDING
        updates['task_state'] = task_states.NETWORKING
        instance = self.db.instance_update(context, instance_id, updates)
        instance['injected_files'] = kwargs.get('injected_files', [])
        instance['admin_pass'] = kwargs.get('admin_password', None)

        is_vpn = instance['image_ref'] == str(FLAGS.vpn_image_id)
        try:
            # NOTE(vish): This could be a cast because we don't do anything
            #             with the address currently, but I'm leaving it as
            #             a call to ensure that network setup completes.  We
            #             will eventually also need to save the address here.
            if not FLAGS.stub_network:
                network_info = self.network_api.allocate_for_instance(context,
                                    instance, vpn=is_vpn,
                                    requested_networks=requested_networks)
                LOG.debug(_("instance network_info: |%s|"), network_info)
            else:
                # TODO(tr3buchet) not really sure how this should be handled.
                # virt requires network_info to be passed in but stub_network
                # is enabled. Setting to [] for now will cause virt to skip
                # all vif creation and network injection, maybe this is correct
                network_info = []

            self._instance_update(context,
                                  instance_id,
                                  vm_state=vm_states.BUILDING,
                                  task_state=task_states.BLOCK_DEVICE_MAPPING)

            (swap, ephemerals,
             block_device_mapping) = self._setup_block_device_mapping(
                context, instance_id)
            block_device_info = {
                'root_device_name': instance['root_device_name'],
                'swap': swap,
                'ephemerals': ephemerals,
                'block_device_mapping': block_device_mapping}

            self._instance_update(context,
                                  instance_id,
                                  vm_state=vm_states.BUILDING,
                                  task_state=task_states.SPAWNING)

            # TODO(vish) check to make sure the availability zone matches
            try:
                self.driver.spawn(context, instance,
                                  network_info, block_device_info)
            except Exception as ex:  # pylint: disable=W0702
                msg = _("Instance '%(instance_id)s' failed to spawn. Is "
                        "virtualization enabled in the BIOS? Details: "
                        "%(ex)s") % locals()
                LOG.exception(msg)
                return

            current_power_state = self._get_power_state(context, instance)
            self._instance_update(context,
                                  instance_id,
                                  power_state=current_power_state,
                                  vm_state=vm_states.ACTIVE,
                                  task_state=None,
                                  launched_at=utils.utcnow())

            usage_info = utils.usage_from_instance(instance)
            notifier.notify('compute.%s' % self.host,
                            'compute.instance.create',
                            notifier.INFO, usage_info)

        except exception.InstanceNotFound:
            # FIXME(wwolf): We are just ignoring InstanceNotFound
            # exceptions here in case the instance was immediately
            # deleted before it actually got created.  This should
            # be fixed once we have no-db-messaging
            pass

    @exception.wrap_exception(notifier=notifier, publisher_id=publisher_id())
    def run_instance(self, context, instance_id, **kwargs):
        self._run_instance(context, instance_id, **kwargs)

    @exception.wrap_exception(notifier=notifier, publisher_id=publisher_id())
    @checks_instance_lock
    def start_instance(self, context, instance_id):
        """Starting an instance on this host."""
        # TODO(yamahata): injected_files isn't supported.
        #                 Anyway OSAPI doesn't support stop/start yet
        self._run_instance(context, instance_id)

    def _shutdown_instance(self, context, instance_id, action_str):
        """Shutdown an instance on this host."""
        context = context.elevated()
        instance = self.db.instance_get(context, instance_id)
        LOG.audit(_("%(action_str)s instance %(instance_id)s") %
                  {'action_str': action_str, 'instance_id': instance_id},
                  context=context)

        network_info = self._get_instance_nw_info(context, instance)
        if not FLAGS.stub_network:
            self.network_api.deallocate_for_instance(context, instance)

        volumes = instance.get('volumes') or []
        for volume in volumes:
            self._detach_volume(context, instance_id, volume['id'], False)

        if instance['power_state'] == power_state.SHUTOFF:
            self.db.instance_destroy(context, instance_id)
            raise exception.Error(_('trying to destroy already destroyed'
                                    ' instance: %s') % instance_id)
        self.driver.destroy(instance, network_info)

        if action_str == 'Terminating':
            terminate_volumes(self.db, context, instance_id)

    @exception.wrap_exception(notifier=notifier, publisher_id=publisher_id())
    @checks_instance_lock
    def terminate_instance(self, context, instance_id):
        """Terminate an instance on this host."""
        self._shutdown_instance(context, instance_id, 'Terminating')
        instance = self.db.instance_get(context.elevated(), instance_id)
        self._instance_update(context,
                              instance_id,
                              vm_state=vm_states.DELETED,
                              task_state=None,
                              terminated_at=utils.utcnow())

        self.db.instance_destroy(context, instance_id)

        usage_info = utils.usage_from_instance(instance)
        notifier.notify('compute.%s' % self.host,
                        'compute.instance.delete',
                        notifier.INFO, usage_info)

    @exception.wrap_exception(notifier=notifier, publisher_id=publisher_id())
    @checks_instance_lock
    def stop_instance(self, context, instance_id):
        """Stopping an instance on this host."""
        self._shutdown_instance(context, instance_id, 'Stopping')
        self._instance_update(context,
                              instance_id,
                              vm_state=vm_states.STOPPED,
                              task_state=None)

    @exception.wrap_exception(notifier=notifier, publisher_id=publisher_id())
    @checks_instance_lock
    def rebuild_instance(self, context, instance_id, **kwargs):
        """Destroy and re-make this instance.

        A 'rebuild' effectively purges all existing data from the system and
        remakes the VM with given 'metadata' and 'personalities'.

        :param context: `nova.RequestContext` object
        :param instance_id: Instance identifier (integer)
        :param injected_files: Files to inject
        :param new_pass: password to set on rebuilt instance
        """
        context = context.elevated()

        instance_ref = self.db.instance_get(context, instance_id)
        LOG.audit(_("Rebuilding instance %s"), instance_id, context=context)

        current_power_state = self._get_power_state(context, instance_ref)
        self._instance_update(context,
                              instance_id,
                              power_state=current_power_state,
                              vm_state=vm_states.REBUILDING,
                              task_state=None)

        network_info = self._get_instance_nw_info(context, instance_ref)
        self.driver.destroy(instance_ref, network_info)
<<<<<<< HEAD

        self._instance_update(context,
                              instance_id,
                              vm_state=vm_states.REBUILDING,
                              task_state=task_states.BLOCK_DEVICE_MAPPING)

        image_ref = kwargs.get('image_ref')
        instance_ref.image_ref = image_ref
=======
>>>>>>> 9cef6066
        instance_ref.injected_files = kwargs.get('injected_files', [])
        network_info = self.network_api.get_instance_nw_info(context,
                                                              instance_ref)
        bd_mapping = self._setup_block_device_mapping(context, instance_id)

        self._instance_update(context,
                              instance_id,
                              vm_state=vm_states.REBUILDING,
                              task_state=task_states.SPAWNING)

        # pull in new password here since the original password isn't in the db
        instance_ref.admin_pass = kwargs.get('new_pass',
                utils.generate_password(FLAGS.password_length))

        self.driver.spawn(context, instance_ref, network_info, bd_mapping)

<<<<<<< HEAD
        current_power_state = self._get_power_state(context, instance_ref)
        self._instance_update(context,
                              instance_id,
                              power_state=current_power_state,
                              vm_state=vm_states.ACTIVE,
                              task_state=None,
                              image_ref=image_ref,
                              launched_at=utils.utcnow())

        usage_info = utils.usage_from_instance(instance_ref,
                                               image_ref=image_ref)
=======
        self._update_launched_at(context, instance_id)
        self._update_state(context, instance_id)
        usage_info = utils.usage_from_instance(instance_ref)

>>>>>>> 9cef6066
        notifier.notify('compute.%s' % self.host,
                            'compute.instance.rebuild',
                            notifier.INFO,
                            usage_info)

    @exception.wrap_exception(notifier=notifier, publisher_id=publisher_id())
    @checks_instance_lock
    def reboot_instance(self, context, instance_id):
        """Reboot an instance on this host."""
        LOG.audit(_("Rebooting instance %s"), instance_id, context=context)
        context = context.elevated()
        instance_ref = self.db.instance_get(context, instance_id)

        current_power_state = self._get_power_state(context, instance_ref)
        self._instance_update(context,
                              instance_id,
                              power_state=current_power_state,
                              vm_state=vm_states.ACTIVE,
                              task_state=task_states.REBOOTING)

        if instance_ref['power_state'] != power_state.RUNNING:
            state = instance_ref['power_state']
            running = power_state.RUNNING
            LOG.warn(_('trying to reboot a non-running '
                     'instance: %(instance_id)s (state: %(state)s '
                     'expected: %(running)s)') % locals(),
                     context=context)

        network_info = self._get_instance_nw_info(context, instance_ref)
        self.driver.reboot(instance_ref, network_info)

        current_power_state = self._get_power_state(context, instance_ref)
        self._instance_update(context,
                              instance_id,
                              power_state=current_power_state,
                              vm_state=vm_states.ACTIVE,
                              task_state=None)

    @exception.wrap_exception(notifier=notifier, publisher_id=publisher_id())
    def snapshot_instance(self, context, instance_id, image_id,
                          image_type='snapshot', backup_type=None,
                          rotation=None):
        """Snapshot an instance on this host.

        :param context: security context
        :param instance_id: nova.db.sqlalchemy.models.Instance.Id
        :param image_id: glance.db.sqlalchemy.models.Image.Id
        :param image_type: snapshot | backup
        :param backup_type: daily | weekly
        :param rotation: int representing how many backups to keep around;
            None if rotation shouldn't be used (as in the case of snapshots)
        """
        if image_type == "snapshot":
            task_state = task_states.IMAGE_SNAPSHOT
        elif image_type == "backup":
            task_state = task_states.IMAGE_BACKUP
        else:
            raise Exception(_('Image type not recognized %s') % image_type)

        context = context.elevated()
        instance_ref = self.db.instance_get(context, instance_id)

        current_power_state = self._get_power_state(context, instance_ref)
        self._instance_update(context,
                              instance_id,
                              power_state=current_power_state,
                              vm_state=vm_states.ACTIVE,
                              task_state=task_state)

        LOG.audit(_('instance %s: snapshotting'), instance_id,
                  context=context)

        if instance_ref['power_state'] != power_state.RUNNING:
            state = instance_ref['power_state']
            running = power_state.RUNNING
            LOG.warn(_('trying to snapshot a non-running '
                       'instance: %(instance_id)s (state: %(state)s '
                       'expected: %(running)s)') % locals())

        self.driver.snapshot(context, instance_ref, image_id)
        self._instance_update(context, instance_id, task_state=None)

        if image_type == 'snapshot' and rotation:
            raise exception.ImageRotationNotAllowed()

        elif image_type == 'backup' and rotation:
            instance_uuid = instance_ref['uuid']
            self.rotate_backups(context, instance_uuid, backup_type, rotation)

        elif image_type == 'backup':
            raise exception.RotationRequiredForBackup()

    def rotate_backups(self, context, instance_uuid, backup_type, rotation):
        """Delete excess backups associated to an instance.

        Instances are allowed a fixed number of backups (the rotation number);
        this method deletes the oldest backups that exceed the rotation
        threshold.

        :param context: security context
        :param instance_uuid: string representing uuid of instance
        :param backup_type: daily | weekly
        :param rotation: int representing how many backups to keep around;
            None if rotation shouldn't be used (as in the case of snapshots)
        """
        # NOTE(jk0): Eventually extract this out to the ImageService?
        def fetch_images():
            images = []
            marker = None
            while True:
                batch = image_service.detail(context, filters=filters,
                        marker=marker, sort_key='created_at', sort_dir='desc')
                if not batch:
                    break
                images += batch
                marker = batch[-1]['id']
            return images

        image_service = nova.image.get_default_image_service()
        filters = {'property-image_type': 'backup',
                   'property-backup_type': backup_type,
                   'property-instance_uuid': instance_uuid}

        images = fetch_images()
        num_images = len(images)
        LOG.debug(_("Found %(num_images)d images (rotation: %(rotation)d)"
                    % locals()))
        if num_images > rotation:
            # NOTE(sirp): this deletes all backups that exceed the rotation
            # limit
            excess = len(images) - rotation
            LOG.debug(_("Rotating out %d backups" % excess))
            for i in xrange(excess):
                image = images.pop()
                image_id = image['id']
                LOG.debug(_("Deleting image %d" % image_id))
                image_service.delete(context, image_id)

    @exception.wrap_exception(notifier=notifier, publisher_id=publisher_id())
    @checks_instance_lock
    def set_admin_password(self, context, instance_id, new_pass=None):
        """Set the root/admin password for an instance on this host.

        This is generally only called by API password resets after an
        image has been built.
        """

        context = context.elevated()

        if new_pass is None:
            # Generate a random password
            new_pass = utils.generate_password(FLAGS.password_length)

        max_tries = 10

        for i in xrange(max_tries):
            instance_ref = self.db.instance_get(context, instance_id)
            instance_id = instance_ref["id"]
            instance_state = instance_ref["power_state"]
            expected_state = power_state.RUNNING

            if instance_state != expected_state:
                raise exception.Error(_('Instance is not running'))
            else:
                try:
                    self.driver.set_admin_password(instance_ref, new_pass)
                    LOG.audit(_("Instance %s: Root password set"),
                                instance_ref["name"])
                    break
                except NotImplementedError:
                    # NOTE(dprince): if the driver doesn't implement
                    # set_admin_password we break to avoid a loop
                    LOG.warn(_('set_admin_password is not implemented '
                            'by this driver.'))
                    break
                except Exception, e:
                    # Catch all here because this could be anything.
                    LOG.exception(e)
                    if i == max_tries - 1:
                        # At some point this exception may make it back
                        # to the API caller, and we don't want to reveal
                        # too much.  The real exception is logged above
                        raise exception.Error(_('Internal error'))
                    time.sleep(1)
                    continue

    @exception.wrap_exception(notifier=notifier, publisher_id=publisher_id())
    @checks_instance_lock
    def inject_file(self, context, instance_id, path, file_contents):
        """Write a file to the specified path in an instance on this host."""
        context = context.elevated()
        instance_ref = self.db.instance_get(context, instance_id)
        instance_id = instance_ref['id']
        instance_state = instance_ref['power_state']
        expected_state = power_state.RUNNING
        if instance_state != expected_state:
            LOG.warn(_('trying to inject a file into a non-running '
                    'instance: %(instance_id)s (state: %(instance_state)s '
                    'expected: %(expected_state)s)') % locals())
        nm = instance_ref['name']
        msg = _('instance %(nm)s: injecting file to %(path)s') % locals()
        LOG.audit(msg)
        self.driver.inject_file(instance_ref, path, file_contents)

    @exception.wrap_exception(notifier=notifier, publisher_id=publisher_id())
    @checks_instance_lock
    def agent_update(self, context, instance_id, url, md5hash):
        """Update agent running on an instance on this host."""
        context = context.elevated()
        instance_ref = self.db.instance_get(context, instance_id)
        instance_id = instance_ref['id']
        instance_state = instance_ref['power_state']
        expected_state = power_state.RUNNING
        if instance_state != expected_state:
            LOG.warn(_('trying to update agent on a non-running '
                    'instance: %(instance_id)s (state: %(instance_state)s '
                    'expected: %(expected_state)s)') % locals())
        nm = instance_ref['name']
        msg = _('instance %(nm)s: updating agent to %(url)s') % locals()
        LOG.audit(msg)
        self.driver.agent_update(instance_ref, url, md5hash)

    @exception.wrap_exception(notifier=notifier, publisher_id=publisher_id())
    @checks_instance_lock
    def rescue_instance(self, context, instance_id):
        """Rescue an instance on this host."""
        LOG.audit(_('instance %s: rescuing'), instance_id, context=context)
        context = context.elevated()

        instance_ref = self.db.instance_get(context, instance_id)
        network_info = self._get_instance_nw_info(context, instance_ref)

        # NOTE(blamar): None of the virt drivers use the 'callback' param
        self.driver.rescue(context, instance_ref, None, network_info)

        current_power_state = self._get_power_state(context, instance_ref)
        self._instance_update(context,
                              instance_id,
                              vm_state=vm_states.RESCUED,
                              task_state=None,
                              power_state=current_power_state)

    @exception.wrap_exception(notifier=notifier, publisher_id=publisher_id())
    @checks_instance_lock
    def unrescue_instance(self, context, instance_id):
        """Rescue an instance on this host."""
        LOG.audit(_('instance %s: unrescuing'), instance_id, context=context)
        context = context.elevated()

        instance_ref = self.db.instance_get(context, instance_id)
        network_info = self._get_instance_nw_info(context, instance_ref)

        # NOTE(blamar): None of the virt drivers use the 'callback' param
        self.driver.unrescue(instance_ref, None, network_info)

        current_power_state = self._get_power_state(context, instance_ref)
        self._instance_update(context,
                              instance_id,
                              vm_state=vm_states.ACTIVE,
                              task_state=None,
                              power_state=current_power_state)

    @exception.wrap_exception(notifier=notifier, publisher_id=publisher_id())
    @checks_instance_lock
    def confirm_resize(self, context, instance_id, migration_id):
        """Destroys the source instance."""
        migration_ref = self.db.migration_get(context, migration_id)
        instance_ref = self.db.instance_get_by_uuid(context,
                migration_ref.instance_uuid)

        network_info = self._get_instance_nw_info(context, instance_ref)
        self.driver.destroy(instance_ref, network_info)
        usage_info = utils.usage_from_instance(instance_ref)
        notifier.notify('compute.%s' % self.host,
                            'compute.instance.resize.confirm',
                            notifier.INFO,
                            usage_info)

    @exception.wrap_exception(notifier=notifier, publisher_id=publisher_id())
    @checks_instance_lock
    def revert_resize(self, context, instance_id, migration_id):
        """Destroys the new instance on the destination machine.

        Reverts the model changes, and powers on the old instance on the
        source machine.

        """
        migration_ref = self.db.migration_get(context, migration_id)
        instance_ref = self.db.instance_get_by_uuid(context,
                migration_ref.instance_uuid)

        network_info = self._get_instance_nw_info(context, instance_ref)
        self.driver.destroy(instance_ref, network_info)
        topic = self.db.queue_get_for(context, FLAGS.compute_topic,
                instance_ref['host'])
        rpc.cast(context, topic,
                {'method': 'finish_revert_resize',
                 'args': {'instance_id': instance_ref['uuid'],
                          'migration_id': migration_ref['id']},
                })

    @exception.wrap_exception(notifier=notifier, publisher_id=publisher_id())
    @checks_instance_lock
    def finish_revert_resize(self, context, instance_id, migration_id):
        """Finishes the second half of reverting a resize.

        Power back on the source instance and revert the resized attributes
        in the database.

        """
        migration_ref = self.db.migration_get(context, migration_id)
        instance_ref = self.db.instance_get_by_uuid(context,
                migration_ref.instance_uuid)

        instance_type = self.db.instance_type_get(context,
                migration_ref['old_instance_type_id'])

        # Just roll back the record. There's no need to resize down since
        # the 'old' VM already has the preferred attributes
        self._instance_update(context,
                              instance_ref["uuid"],
                              memory_mb=instance_type['memory_mb'],
                              vcpus=instance_type['vcpus'],
                              local_gb=instance_type['local_gb'],
                              instance_type_id=instance_type['id'])

        self.driver.revert_migration(instance_ref)
        self.db.migration_update(context, migration_id,
                {'status': 'reverted'})
        usage_info = utils.usage_from_instance(instance_ref)
        notifier.notify('compute.%s' % self.host,
                            'compute.instance.resize.revert',
                            notifier.INFO,
                            usage_info)

    @exception.wrap_exception(notifier=notifier, publisher_id=publisher_id())
    @checks_instance_lock
    def prep_resize(self, context, instance_id, instance_type_id):
        """Initiates the process of moving a running instance to another host.

        Possibly changes the RAM and disk size in the process.

        """
        context = context.elevated()

        # Because of checks_instance_lock, this must currently be called
        # instance_id. However, the compute API is always passing the UUID
        # of the instance down
        instance_ref = self.db.instance_get_by_uuid(context, instance_id)

        if instance_ref['host'] == FLAGS.host:
            self._instance_update(context,
                                  instance_id,
                                  vm_state=vm_states.ERROR)
            msg = _('Migration error: destination same as source!')
            raise exception.Error(msg)

        old_instance_type = self.db.instance_type_get(context,
                instance_ref['instance_type_id'])
        new_instance_type = self.db.instance_type_get(context,
                instance_type_id)

        migration_ref = self.db.migration_create(context,
                {'instance_uuid': instance_ref['uuid'],
                 'source_compute': instance_ref['host'],
                 'dest_compute': FLAGS.host,
                 'dest_host':   self.driver.get_host_ip_addr(),
                 'old_instance_type_id': old_instance_type['id'],
                 'new_instance_type_id': instance_type_id,
                 'status':      'pre-migrating'})

        LOG.audit(_('instance %s: migrating'), instance_ref['uuid'],
                context=context)
        topic = self.db.queue_get_for(context, FLAGS.compute_topic,
                instance_ref['host'])
        rpc.cast(context, topic,
                {'method': 'resize_instance',
                 'args': {'instance_id': instance_ref['uuid'],
                          'migration_id': migration_ref['id']}})

        usage_info = utils.usage_from_instance(instance_ref,
                              new_instance_type=new_instance_type['name'],
                              new_instance_type_id=new_instance_type['id'])
        notifier.notify('compute.%s' % self.host,
                            'compute.instance.resize.prep',
                            notifier.INFO,
                            usage_info)

    @exception.wrap_exception(notifier=notifier, publisher_id=publisher_id())
    @checks_instance_lock
    def resize_instance(self, context, instance_id, migration_id):
        """Starts the migration of a running instance to another host."""
        migration_ref = self.db.migration_get(context, migration_id)
        instance_ref = self.db.instance_get_by_uuid(context,
                migration_ref.instance_uuid)

        self.db.migration_update(context,
                                 migration_id,
                                 {'status': 'migrating'})

        disk_info = self.driver.migrate_disk_and_power_off(
                instance_ref, migration_ref['dest_host'])
        self.db.migration_update(context,
                                 migration_id,
                                 {'status': 'post-migrating'})

        service = self.db.service_get_by_host_and_topic(
                context, migration_ref['dest_compute'], FLAGS.compute_topic)
        topic = self.db.queue_get_for(context,
                                      FLAGS.compute_topic,
                                      migration_ref['dest_compute'])
        params = {'migration_id': migration_id,
                  'disk_info': disk_info,
                  'instance_id': instance_ref['uuid']}
        rpc.cast(context, topic, {'method': 'finish_resize',
                                  'args': params})

    @exception.wrap_exception(notifier=notifier, publisher_id=publisher_id())
    @checks_instance_lock
    def finish_resize(self, context, instance_id, migration_id, disk_info):
        """Completes the migration process.

        Sets up the newly transferred disk and turns on the instance at its
        new host machine.

        """
        migration_ref = self.db.migration_get(context, migration_id)

        resize_instance = False
        instance_ref = self.db.instance_get_by_uuid(context,
                migration_ref.instance_uuid)
        if migration_ref['old_instance_type_id'] != \
           migration_ref['new_instance_type_id']:
            instance_type = self.db.instance_type_get(context,
                    migration_ref['new_instance_type_id'])
            self.db.instance_update(context, instance_ref.uuid,
                   dict(instance_type_id=instance_type['id'],
                        memory_mb=instance_type['memory_mb'],
                        vcpus=instance_type['vcpus'],
                        local_gb=instance_type['local_gb']))
            resize_instance = True

        instance_ref = self.db.instance_get_by_uuid(context,
                                            instance_ref.uuid)

        network_info = self._get_instance_nw_info(context, instance_ref)
        self.driver.finish_migration(context, instance_ref, disk_info,
                                     network_info, resize_instance)

        self._instance_update(context,
                              instance_id,
                              vm_state=vm_states.ACTIVE,
                              task_state=task_states.RESIZE_VERIFY)

        self.db.migration_update(context, migration_id,
                {'status': 'finished', })

    @exception.wrap_exception(notifier=notifier, publisher_id=publisher_id())
    @checks_instance_lock
    def add_fixed_ip_to_instance(self, context, instance_id, network_id):
        """Calls network_api to add new fixed_ip to instance
        then injects the new network info and resets instance networking.

        """
        self.network_api.add_fixed_ip_to_instance(context, instance_id,
                                                  self.host, network_id)
        self.inject_network_info(context, instance_id)
        self.reset_network(context, instance_id)

    @exception.wrap_exception(notifier=notifier, publisher_id=publisher_id())
    @checks_instance_lock
    def remove_fixed_ip_from_instance(self, context, instance_id, address):
        """Calls network_api to remove existing fixed_ip from instance
        by injecting the altered network info and resetting
        instance networking.
        """
        self.network_api.remove_fixed_ip_from_instance(context, instance_id,
                                                       address)
        self.inject_network_info(context, instance_id)
        self.reset_network(context, instance_id)

    @exception.wrap_exception(notifier=notifier, publisher_id=publisher_id())
    @checks_instance_lock
    def pause_instance(self, context, instance_id):
        """Pause an instance on this host."""
        LOG.audit(_('instance %s: pausing'), instance_id, context=context)
        context = context.elevated()

        instance_ref = self.db.instance_get(context, instance_id)
        self.driver.pause(instance_ref, lambda result: None)

        current_power_state = self._get_power_state(context, instance_ref)
        self._instance_update(context,
                              instance_id,
                              power_state=current_power_state,
                              vm_state=vm_states.PAUSED,
                              task_state=None)

    @exception.wrap_exception(notifier=notifier, publisher_id=publisher_id())
    @checks_instance_lock
    def unpause_instance(self, context, instance_id):
        """Unpause a paused instance on this host."""
        LOG.audit(_('instance %s: unpausing'), instance_id, context=context)
        context = context.elevated()

        instance_ref = self.db.instance_get(context, instance_id)
        self.driver.unpause(instance_ref, lambda result: None)

        current_power_state = self._get_power_state(context, instance_ref)
        self._instance_update(context,
                              instance_id,
                              power_state=current_power_state,
                              vm_state=vm_states.ACTIVE,
                              task_state=None)

    @exception.wrap_exception(notifier=notifier, publisher_id=publisher_id())
    def host_power_action(self, context, host=None, action=None):
        """Reboots, shuts down or powers up the host."""
        return self.driver.host_power_action(host, action)

    @exception.wrap_exception(notifier=notifier, publisher_id=publisher_id())
    def set_host_enabled(self, context, host=None, enabled=None):
        """Sets the specified host's ability to accept new instances."""
        return self.driver.set_host_enabled(host, enabled)

    @exception.wrap_exception(notifier=notifier, publisher_id=publisher_id())
    def get_diagnostics(self, context, instance_id):
        """Retrieve diagnostics for an instance on this host."""
        instance_ref = self.db.instance_get(context, instance_id)
        if instance_ref["power_state"] == power_state.RUNNING:
            LOG.audit(_("instance %s: retrieving diagnostics"), instance_id,
                      context=context)
            return self.driver.get_diagnostics(instance_ref)

    @exception.wrap_exception(notifier=notifier, publisher_id=publisher_id())
    @checks_instance_lock
    def suspend_instance(self, context, instance_id):
        """Suspend the given instance."""
        LOG.audit(_('instance %s: suspending'), instance_id, context=context)
        context = context.elevated()

        instance_ref = self.db.instance_get(context, instance_id)
        self.driver.suspend(instance_ref, lambda result: None)

        current_power_state = self._get_power_state(context, instance_ref)
        self._instance_update(context,
                              instance_id,
                              power_state=current_power_state,
                              vm_state=vm_states.SUSPENDED,
                              task_state=None)

    @exception.wrap_exception(notifier=notifier, publisher_id=publisher_id())
    @checks_instance_lock
    def resume_instance(self, context, instance_id):
        """Resume the given suspended instance."""
        LOG.audit(_('instance %s: resuming'), instance_id, context=context)
        context = context.elevated()

        instance_ref = self.db.instance_get(context, instance_id)
        self.driver.resume(instance_ref, lambda result: None)

        current_power_state = self._get_power_state(context, instance_ref)
        self._instance_update(context,
                              instance_id,
                              power_state=current_power_state,
                              vm_state=vm_states.ACTIVE,
                              task_state=None)

    @exception.wrap_exception(notifier=notifier, publisher_id=publisher_id())
    def lock_instance(self, context, instance_id):
        """Lock the given instance."""
        context = context.elevated()

        LOG.debug(_('instance %s: locking'), instance_id, context=context)
        self.db.instance_update(context, instance_id, {'locked': True})

    @exception.wrap_exception(notifier=notifier, publisher_id=publisher_id())
    def unlock_instance(self, context, instance_id):
        """Unlock the given instance."""
        context = context.elevated()

        LOG.debug(_('instance %s: unlocking'), instance_id, context=context)
        self.db.instance_update(context, instance_id, {'locked': False})

    @exception.wrap_exception(notifier=notifier, publisher_id=publisher_id())
    def get_lock(self, context, instance_id):
        """Return the boolean state of the given instance's lock."""
        context = context.elevated()
        LOG.debug(_('instance %s: getting locked state'), instance_id,
                  context=context)
        if utils.is_uuid_like(instance_id):
            uuid = instance_id
            instance_ref = self.db.instance_get_by_uuid(context, uuid)
        else:
            instance_ref = self.db.instance_get(context, instance_id)
        return instance_ref['locked']

    @checks_instance_lock
    def reset_network(self, context, instance_id):
        """Reset networking on the given instance."""
        instance = self.db.instance_get(context, instance_id)
        LOG.debug(_('instance %s: reset network'), instance_id,
                                                   context=context)
        self.driver.reset_network(instance)

    @checks_instance_lock
    def inject_network_info(self, context, instance_id):
        """Inject network info for the given instance."""
        LOG.debug(_('instance %s: inject network info'), instance_id,
                                                         context=context)
        instance = self.db.instance_get(context, instance_id)
        network_info = self._get_instance_nw_info(context, instance)
        LOG.debug(_("network_info to inject: |%s|"), network_info)

        self.driver.inject_network_info(instance, network_info)

    @exception.wrap_exception(notifier=notifier, publisher_id=publisher_id())
    def get_console_output(self, context, instance_id):
        """Send the console output for the given instance."""
        context = context.elevated()
        instance_ref = self.db.instance_get(context, instance_id)
        LOG.audit(_("Get console output for instance %s"), instance_id,
                  context=context)
        output = self.driver.get_console_output(instance_ref)
        return output.decode('utf-8', 'replace').encode('ascii', 'replace')

    @exception.wrap_exception(notifier=notifier, publisher_id=publisher_id())
    def get_ajax_console(self, context, instance_id):
        """Return connection information for an ajax console."""
        context = context.elevated()
        LOG.debug(_("instance %s: getting ajax console"), instance_id)
        instance_ref = self.db.instance_get(context, instance_id)
        return self.driver.get_ajax_console(instance_ref)

    @exception.wrap_exception(notifier=notifier, publisher_id=publisher_id())
    def get_vnc_console(self, context, instance_id):
        """Return connection information for a vnc console."""
        context = context.elevated()
        LOG.debug(_("instance %s: getting vnc console"), instance_id)
        instance_ref = self.db.instance_get(context, instance_id)
        return self.driver.get_vnc_console(instance_ref)

    def _attach_volume_boot(self, context, instance_id, volume_id, mountpoint):
        """Attach a volume to an instance at boot time. So actual attach
        is done by instance creation"""

        # TODO(yamahata):
        # should move check_attach to volume manager?
        volume.API().check_attach(context, volume_id)

        context = context.elevated()
        LOG.audit(_("instance %(instance_id)s: booting with "
                    "volume %(volume_id)s at %(mountpoint)s") %
                  locals(), context=context)
        dev_path = self.volume_manager.setup_compute_volume(context, volume_id)
        self.db.volume_attached(context, volume_id, instance_id, mountpoint)
        return dev_path

    @checks_instance_lock
    def attach_volume(self, context, instance_id, volume_id, mountpoint):
        """Attach a volume to an instance."""
        context = context.elevated()
        instance_ref = self.db.instance_get(context, instance_id)
        LOG.audit(_("instance %(instance_id)s: attaching volume %(volume_id)s"
                " to %(mountpoint)s") % locals(), context=context)
        dev_path = self.volume_manager.setup_compute_volume(context,
                                                            volume_id)
        try:
            self.driver.attach_volume(instance_ref['name'],
                                      dev_path,
                                      mountpoint)
            self.db.volume_attached(context,
                                    volume_id,
                                    instance_id,
                                    mountpoint)
            values = {
                'instance_id': instance_id,
                'device_name': mountpoint,
                'delete_on_termination': False,
                'virtual_name': None,
                'snapshot_id': None,
                'volume_id': volume_id,
                'volume_size': None,
                'no_device': None}
            self.db.block_device_mapping_create(context, values)
        except Exception as exc:  # pylint: disable=W0702
            # NOTE(vish): The inline callback eats the exception info so we
            #             log the traceback here and reraise the same
            #             ecxception below.
            LOG.exception(_("instance %(instance_id)s: attach failed"
                    " %(mountpoint)s, removing") % locals(), context=context)
            self.volume_manager.remove_compute_volume(context,
                                                      volume_id)
            raise exc

        return True

    @exception.wrap_exception(notifier=notifier, publisher_id=publisher_id())
    @checks_instance_lock
    def _detach_volume(self, context, instance_id, volume_id, destroy_bdm):
        """Detach a volume from an instance."""
        context = context.elevated()
        instance_ref = self.db.instance_get(context, instance_id)
        volume_ref = self.db.volume_get(context, volume_id)
        mp = volume_ref['mountpoint']
        LOG.audit(_("Detach volume %(volume_id)s from mountpoint %(mp)s"
                " on instance %(instance_id)s") % locals(), context=context)
        if instance_ref['name'] not in self.driver.list_instances():
            LOG.warn(_("Detaching volume from unknown instance %s"),
                     instance_id, context=context)
        else:
            self.driver.detach_volume(instance_ref['name'],
                                      volume_ref['mountpoint'])
        self.volume_manager.remove_compute_volume(context, volume_id)
        self.db.volume_detached(context, volume_id)
        if destroy_bdm:
            self.db.block_device_mapping_destroy_by_instance_and_volume(
                context, instance_id, volume_id)
        return True

    def detach_volume(self, context, instance_id, volume_id):
        """Detach a volume from an instance."""
        return self._detach_volume(context, instance_id, volume_id, True)

    def remove_volume(self, context, volume_id):
        """Remove volume on compute host.

        :param context: security context
        :param volume_id: volume ID
        """
        self.volume_manager.remove_compute_volume(context, volume_id)

    @exception.wrap_exception(notifier=notifier, publisher_id=publisher_id())
    def compare_cpu(self, context, cpu_info):
        """Checks that the host cpu is compatible with a cpu given by xml.

        :param context: security context
        :param cpu_info: json string obtained from virConnect.getCapabilities
        :returns: See driver.compare_cpu

        """
        return self.driver.compare_cpu(cpu_info)

    @exception.wrap_exception(notifier=notifier, publisher_id=publisher_id())
    def create_shared_storage_test_file(self, context):
        """Makes tmpfile under FLAGS.instance_path.

        This method enables compute nodes to recognize that they mounts
        same shared storage. (create|check|creanup)_shared_storage_test_file()
        is a pair.

        :param context: security context
        :returns: tmpfile name(basename)

        """
        dirpath = FLAGS.instances_path
        fd, tmp_file = tempfile.mkstemp(dir=dirpath)
        LOG.debug(_("Creating tmpfile %s to notify to other "
                    "compute nodes that they should mount "
                    "the same storage.") % tmp_file)
        os.close(fd)
        return os.path.basename(tmp_file)

    @exception.wrap_exception(notifier=notifier, publisher_id=publisher_id())
    def check_shared_storage_test_file(self, context, filename):
        """Confirms existence of the tmpfile under FLAGS.instances_path.
           Cannot confirm tmpfile return False.

        :param context: security context
        :param filename: confirm existence of FLAGS.instances_path/thisfile

        """
        tmp_file = os.path.join(FLAGS.instances_path, filename)
        if not os.path.exists(tmp_file):
            return False
        else:
            return True

    @exception.wrap_exception(notifier=notifier, publisher_id=publisher_id())
    def cleanup_shared_storage_test_file(self, context, filename):
        """Removes existence of the tmpfile under FLAGS.instances_path.

        :param context: security context
        :param filename: remove existence of FLAGS.instances_path/thisfile

        """
        tmp_file = os.path.join(FLAGS.instances_path, filename)
        os.remove(tmp_file)

    @exception.wrap_exception(notifier=notifier, publisher_id=publisher_id())
    def update_available_resource(self, context):
        """See comments update_resource_info.

        :param context: security context
        :returns: See driver.update_available_resource()

        """
        return self.driver.update_available_resource(context, self.host)

    def pre_live_migration(self, context, instance_id, time=None,
                           block_migration=False, disk=None):
        """Preparations for live migration at dest host.

        :param context: security context
        :param instance_id: nova.db.sqlalchemy.models.Instance.Id
        :param block_migration: if true, prepare for block migration

        """
        if not time:
            time = greenthread

        # Getting instance info
        instance_ref = self.db.instance_get(context, instance_id)
        hostname = instance_ref['hostname']

        # Getting fixed ips
        fixed_ips = self.db.instance_get_fixed_addresses(context, instance_id)
        if not fixed_ips:
            raise exception.FixedIpNotFoundForInstance(instance_id=instance_id)

        # If any volume is mounted, prepare here.
        if not instance_ref['volumes']:
            LOG.info(_("%s has no volume."), hostname)
        else:
            for v in instance_ref['volumes']:
                self.volume_manager.setup_compute_volume(context, v['id'])

        # Bridge settings.
        # Call this method prior to ensure_filtering_rules_for_instance,
        # since bridge is not set up, ensure_filtering_rules_for instance
        # fails.
        #
        # Retry operation is necessary because continuously request comes,
        # concorrent request occurs to iptables, then it complains.
        network_info = self._get_instance_nw_info(context, instance_ref)
        max_retry = FLAGS.live_migration_retry_count
        for cnt in range(max_retry):
            try:
                self.driver.plug_vifs(instance_ref, network_info)
                break
            except exception.ProcessExecutionError:
                if cnt == max_retry - 1:
                    raise
                else:
                    LOG.warn(_("plug_vifs() failed %(cnt)d."
                               "Retry up to %(max_retry)d for %(hostname)s.")
                               % locals())
                    time.sleep(1)

        # Creating filters to hypervisors and firewalls.
        # An example is that nova-instance-instance-xxx,
        # which is written to libvirt.xml(Check "virsh nwfilter-list")
        # This nwfilter is necessary on the destination host.
        # In addition, this method is creating filtering rule
        # onto destination host.
        self.driver.ensure_filtering_rules_for_instance(instance_ref,
                network_info)

        # Preparation for block migration
        if block_migration:
            self.driver.pre_block_migration(context,
                                            instance_ref,
                                            disk)

    def live_migration(self, context, instance_id,
                       dest, block_migration=False):
        """Executing live migration.

        :param context: security context
        :param instance_id: nova.db.sqlalchemy.models.Instance.Id
        :param dest: destination host
        :param block_migration: if true, do block migration

        """
        # Get instance for error handling.
        instance_ref = self.db.instance_get(context, instance_id)

        try:
            # Checking volume node is working correctly when any volumes
            # are attached to instances.
            if instance_ref['volumes']:
                rpc.call(context,
                          FLAGS.volume_topic,
                          {"method": "check_for_export",
                           "args": {'instance_id': instance_id}})

            if block_migration:
                disk = self.driver.get_instance_disk_info(context,
                                                          instance_ref)
            else:
                disk = None

            rpc.call(context,
                     self.db.queue_get_for(context, FLAGS.compute_topic, dest),
                     {"method": "pre_live_migration",
                      "args": {'instance_id': instance_id,
                               'block_migration': block_migration,
                               'disk': disk}})

        except Exception:
            i_name = instance_ref.name
            msg = _("Pre live migration for %(i_name)s failed at %(dest)s")
            LOG.error(msg % locals())
            self.rollback_live_migration(context, instance_ref,
                                         dest, block_migration)
            raise

        # Executing live migration
        # live_migration might raises exceptions, but
        # nothing must be recovered in this version.
        self.driver.live_migration(context, instance_ref, dest,
                                   self.post_live_migration,
                                   self.rollback_live_migration,
                                   block_migration)

    def post_live_migration(self, ctxt, instance_ref,
                            dest, block_migration=False):
        """Post operations for live migration.

        This method is called from live_migration
        and mainly updating database record.

        :param ctxt: security context
        :param instance_id: nova.db.sqlalchemy.models.Instance.Id
        :param dest: destination host
        :param block_migration: if true, do block migration

        """

        LOG.info(_('post_live_migration() is started..'))
        instance_id = instance_ref['id']

        # Detaching volumes.
        try:
            for vol in self.db.volume_get_all_by_instance(ctxt, instance_id):
                self.volume_manager.remove_compute_volume(ctxt, vol['id'])
        except exception.NotFound:
            pass

        # Releasing vlan.
        # (not necessary in current implementation?)

        network_info = self._get_instance_nw_info(ctxt, instance_ref)
        # Releasing security group ingress rule.
        self.driver.unfilter_instance(instance_ref, network_info)

        # Database updating.
        i_name = instance_ref.name
        try:
            # Not return if floating_ip is not found, otherwise,
            # instance never be accessible..
            floating_ip = self.db.instance_get_floating_address(ctxt,
                                                         instance_id)
            if not floating_ip:
                LOG.info(_('No floating_ip is found for %s.'), i_name)
            else:
                floating_ip_ref = self.db.floating_ip_get_by_address(ctxt,
                                                              floating_ip)
                self.db.floating_ip_update(ctxt,
                                           floating_ip_ref['address'],
                                           {'host': dest})
        except exception.NotFound:
            LOG.info(_('No floating_ip is found for %s.'), i_name)
        except Exception, e:
            LOG.error(_("Live migration: Unexpected error: "
                        "%(i_name)s cannot inherit floating "
                        "ip.\n%(e)s") % (locals()))

        # Define domain at destination host, without doing it,
        # pause/suspend/terminate do not work.
        rpc.call(ctxt,
                 self.db.queue_get_for(ctxt, FLAGS.compute_topic, dest),
                     {"method": "post_live_migration_at_destination",
                      "args": {'instance_id': instance_ref.id,
                               'block_migration': block_migration}})

        # Restore instance state
        current_power_state = self._get_power_state(ctxt, instance_ref)
        self._instance_update(ctxt,
                              instance_ref["id"],
                              host=dest,
                              power_state=current_power_state,
                              vm_state=vm_states.ACTIVE,
                              task_state=None)

        # Restore volume state
        for volume_ref in instance_ref['volumes']:
            volume_id = volume_ref['id']
            self.db.volume_update(ctxt, volume_id, {'status': 'in-use'})

        # No instance booting at source host, but instance dir
        # must be deleted for preparing next block migration
        if block_migration:
            self.driver.destroy(instance_ref, network_info)

        LOG.info(_('Migrating %(i_name)s to %(dest)s finished successfully.')
                 % locals())
        LOG.info(_("You may see the error \"libvirt: QEMU error: "
                   "Domain not found: no domain with matching name.\" "
                   "This error can be safely ignored."))

    def post_live_migration_at_destination(self, context,
                                instance_id, block_migration=False):
        """Post operations for live migration .

        :param context: security context
        :param instance_id: nova.db.sqlalchemy.models.Instance.Id
        :param block_migration: block_migration

        """
        instance_ref = self.db.instance_get(context, instance_id)
        LOG.info(_('Post operation of migraton started for %s .')
                 % instance_ref.name)
        network_info = self._get_instance_nw_info(context, instance_ref)
        self.driver.post_live_migration_at_destination(context,
                                                       instance_ref,
                                                       network_info,
                                                       block_migration)

    def rollback_live_migration(self, context, instance_ref,
                                dest, block_migration):
        """Recovers Instance/volume state from migrating -> running.

        :param context: security context
        :param instance_id: nova.db.sqlalchemy.models.Instance.Id
        :param dest:
            This method is called from live migration src host.
            This param specifies destination host.
        """
        host = instance_ref['host']
        self._instance_update(context,
                              instance_ref['id'],
                              host=host,
                              vm_state=vm_states.ACTIVE,
                              task_state=None)

        for volume_ref in instance_ref['volumes']:
            volume_id = volume_ref['id']
            self.db.volume_update(context, volume_id, {'status': 'in-use'})
            volume.API().remove_from_compute(context, volume_id, dest)

        # Block migration needs empty image at destination host
        # before migration starts, so if any failure occurs,
        # any empty images has to be deleted.
        if block_migration:
            rpc.cast(context,
                     self.db.queue_get_for(context, FLAGS.compute_topic, dest),
                     {"method": "rollback_live_migration_at_destination",
                      "args": {'instance_id': instance_ref['id']}})

    def rollback_live_migration_at_destination(self, context, instance_id):
        """ Cleaning up image directory that is created pre_live_migration.

        :param context: security context
        :param instance_id: nova.db.sqlalchemy.models.Instance.Id
        """
        instances_ref = self.db.instance_get(context, instance_id)
        network_info = self._get_instance_nw_info(context, instances_ref)
        self.driver.destroy(instances_ref, network_info)

    def periodic_tasks(self, context=None):
        """Tasks to be run at a periodic interval."""
        error_list = super(ComputeManager, self).periodic_tasks(context)
        if error_list is None:
            error_list = []

        try:
            if FLAGS.rescue_timeout > 0:
                self.driver.poll_rescued_instances(FLAGS.rescue_timeout)
        except Exception as ex:
            LOG.warning(_("Error during poll_rescued_instances: %s"),
                        unicode(ex))
            error_list.append(ex)

        try:
            self._report_driver_status()
        except Exception as ex:
            LOG.warning(_("Error during report_driver_status(): %s"),
                        unicode(ex))
            error_list.append(ex)

        try:
            self._sync_power_states(context)
        except Exception as ex:
            LOG.warning(_("Error during power_state sync: %s"), unicode(ex))
            error_list.append(ex)

        return error_list

    def _report_driver_status(self):
        curr_time = time.time()
        if curr_time - self._last_host_check > FLAGS.host_state_interval:
            self._last_host_check = curr_time
            LOG.info(_("Updating host status"))
            # This will grab info about the host and queue it
            # to be sent to the Schedulers.
            self.update_service_capabilities(
                self.driver.get_host_stats(refresh=True))

    def _sync_power_states(self, context):
        """Align power states between the database and the hypervisor.

        The hypervisor is authoritative for the power_state data, so we
        simply loop over all known instances for this host and update the
        power_state according to the hypervisor. If the instance is not found
        then it will be set to power_state.NOSTATE, because it doesn't exist
        on the hypervisor.

        """
        vm_instances = self.driver.list_instances_detail()
        vm_instances = dict((vm.name, vm) for vm in vm_instances)
        db_instances = self.db.instance_get_all_by_host(context, self.host)

        num_vm_instances = len(vm_instances)
        num_db_instances = len(db_instances)

        if num_vm_instances != num_db_instances:
            LOG.info(_("Found %(num_db_instances)s in the database and "
                       "%(num_vm_instances)s on the hypervisor.") % locals())

        for db_instance in db_instances:
            name = db_instance["name"]
            db_power_state = db_instance['power_state']
            vm_instance = vm_instances.get(name)

            if vm_instance is None:
                vm_power_state = power_state.NOSTATE
            else:
                vm_power_state = vm_instance.state

            if vm_power_state == db_power_state:
                continue

            self._instance_update(context,
                                  db_instance["id"],
                                  power_state=vm_power_state)<|MERGE_RESOLUTION|>--- conflicted
+++ resolved
@@ -183,7 +183,6 @@
                     LOG.warning(_('Hypervisor driver does not '
                             'support firewall rules'))
 
-<<<<<<< HEAD
     def _get_power_state(self, context, instance):
         """Retrieve the power state for the given instance."""
         LOG.debug(_('Checking state of %s'), instance['name'])
@@ -191,31 +190,6 @@
             return self.driver.get_info(instance['name'])["state"]
         except exception.NotFound:
             return power_state.FAILED
-=======
-    def _update_state(self, context, instance_id, state=None):
-        """Update the state of an instance from the driver info."""
-        instance_ref = self.db.instance_get(context, instance_id)
-
-        if state is None:
-            try:
-                LOG.debug(_('Checking state of %s'), instance_ref['name'])
-                info = self.driver.get_info(instance_ref['name'])
-            except exception.NotFound:
-                info = None
-
-            if info is not None:
-                state = info['state']
-            else:
-                state = power_state.FAILED
-
-        self.db.instance_set_state(context, instance_id, state)
-        return state
-
-    def _update_launched_at(self, context, instance_id, launched_at=None):
-        """Update the launched_at parameter of the given instance."""
-        data = {'launched_at': launched_at or utils.utcnow()}
-        self.db.instance_update(context, instance_id, data)
->>>>>>> 9cef6066
 
     def get_console_topic(self, context, **kwargs):
         """Retrieves the console host for a project on this host.
@@ -567,7 +541,6 @@
 
         network_info = self._get_instance_nw_info(context, instance_ref)
         self.driver.destroy(instance_ref, network_info)
-<<<<<<< HEAD
 
         self._instance_update(context,
                               instance_id,
@@ -576,8 +549,7 @@
 
         image_ref = kwargs.get('image_ref')
         instance_ref.image_ref = image_ref
-=======
->>>>>>> 9cef6066
+
         instance_ref.injected_files = kwargs.get('injected_files', [])
         network_info = self.network_api.get_instance_nw_info(context,
                                                               instance_ref)
@@ -594,7 +566,6 @@
 
         self.driver.spawn(context, instance_ref, network_info, bd_mapping)
 
-<<<<<<< HEAD
         current_power_state = self._get_power_state(context, instance_ref)
         self._instance_update(context,
                               instance_id,
@@ -606,12 +577,6 @@
 
         usage_info = utils.usage_from_instance(instance_ref,
                                                image_ref=image_ref)
-=======
-        self._update_launched_at(context, instance_id)
-        self._update_state(context, instance_id)
-        usage_info = utils.usage_from_instance(instance_ref)
-
->>>>>>> 9cef6066
         notifier.notify('compute.%s' % self.host,
                             'compute.instance.rebuild',
                             notifier.INFO,
