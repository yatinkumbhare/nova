# vim: tabstop=4 shiftwidth=4 softtabstop=4

# Copyright 2010 United States Government as represented by the
# Administrator of the National Aeronautics and Space Administration.
# All Rights Reserved.
#
#    Licensed under the Apache License, Version 2.0 (the "License"); you may
#    not use this file except in compliance with the License. You may obtain
#    a copy of the License at
#
#         http://www.apache.org/licenses/LICENSE-2.0
#
#    Unless required by applicable law or agreed to in writing, software
#    distributed under the License is distributed on an "AS IS" BASIS, WITHOUT
#    WARRANTIES OR CONDITIONS OF ANY KIND, either express or implied. See the
#    License for the specific language governing permissions and limitations
#    under the License.

"""
Network Hosts are responsible for allocating ips and setting up network
"""

import datetime
import logging
import math

import IPy
from twisted.internet import defer

from nova import db
from nova import exception
from nova import flags
from nova import manager
from nova import utils


FLAGS = flags.FLAGS
flags.DEFINE_string('flat_network_bridge', 'br100',
                    'Bridge for simple network instances')
flags.DEFINE_list('flat_network_ips',
                  ['192.168.0.2', '192.168.0.3', '192.168.0.4'],
                  'Available ips for simple network')
flags.DEFINE_string('flat_network_network', '192.168.0.0',
                    'Network for simple network')
flags.DEFINE_string('flat_network_netmask', '255.255.255.0',
                    'Netmask for simple network')
flags.DEFINE_string('flat_network_gateway', '192.168.0.1',
                    'Broadcast for simple network')
flags.DEFINE_string('flat_network_broadcast', '192.168.0.255',
                    'Broadcast for simple network')
flags.DEFINE_string('flat_network_dns', '8.8.4.4',
                    'Dns for simple network')
flags.DEFINE_integer('vlan_start', 100, 'First VLAN for private networks')
flags.DEFINE_integer('num_networks', 1000, 'Number of networks to support')
flags.DEFINE_string('vpn_ip', utils.get_my_ip(),
                    'Public IP for the cloudpipe VPN servers')
flags.DEFINE_integer('vpn_start', 1000, 'First Vpn port for private networks')
flags.DEFINE_integer('network_size', 256,
                        'Number of addresses in each private subnet')
flags.DEFINE_string('public_range', '4.4.4.0/24', 'Public IP address block')
flags.DEFINE_string('private_range', '10.0.0.0/8', 'Private IP address block')
flags.DEFINE_integer('cnt_vpn_clients', 5,
                     'Number of addresses reserved for vpn clients')
flags.DEFINE_string('network_driver', 'nova.network.linux_net',
                    'Driver to use for network creation')
flags.DEFINE_bool('update_dhcp_on_disassociate', False,
                  'Whether to update dhcp when fixed_ip is disassociated')
flags.DEFINE_integer('fixed_ip_disassociate_timeout', 600,
                     'Seconds after which a deallocated ip is disassociated')


class AddressAlreadyAllocated(exception.Error):
    """Address was already allocated"""
    pass


class NetworkManager(manager.Manager):
    """Implements common network manager functionality

    This class must be subclassed.
    """
    def __init__(self, network_driver=None, *args, **kwargs):
        if not network_driver:
            network_driver = FLAGS.network_driver
        self.driver = utils.import_object(network_driver)
        super(NetworkManager, self).__init__(*args, **kwargs)

    def set_network_host(self, context, project_id):
        """Safely sets the host of the projects network"""
        logging.debug("setting network host")
        network_ref = self.db.project_get_network(context, project_id)
        # TODO(vish): can we minimize db access by just getting the
        #             id here instead of the ref?
        network_id = network_ref['id']
        host = self.db.network_set_host(context,
                                        network_id,
                                        self.host)
        self._on_set_network_host(context, network_id)
        return host

    def allocate_fixed_ip(self, context, instance_id, *args, **kwargs):
        """Gets a fixed ip from the pool"""
        raise NotImplementedError()

    def deallocate_fixed_ip(self, context, instance_id, *args, **kwargs):
        """Returns a fixed ip to the pool"""
        raise NotImplementedError()

    def setup_fixed_ip(self, context, address):
        """Sets up rules for fixed ip"""
        raise NotImplementedError()

    def _on_set_network_host(self, context, network_id):
        """Called when this host becomes the host for a project"""
        raise NotImplementedError()

    def setup_compute_network(self, context, project_id):
        """Sets up matching network for compute hosts"""
        raise NotImplementedError()

    def allocate_floating_ip(self, context, project_id):
        """Gets an floating ip from the pool"""
        # TODO(vish): add floating ips through manage command
        return self.db.floating_ip_allocate_address(context,
                                                    self.host,
                                                    project_id)

    def associate_floating_ip(self, context, floating_address, fixed_address):
        """Associates an floating ip to a fixed ip"""
        self.db.floating_ip_fixed_ip_associate(context,
                                               floating_address,
                                               fixed_address)
        self.driver.bind_floating_ip(floating_address)
        self.driver.ensure_floating_forward(floating_address, fixed_address)

    def disassociate_floating_ip(self, context, floating_address):
        """Disassociates a floating ip"""
        fixed_address = self.db.floating_ip_disassociate(context,
                                                         floating_address)
        self.driver.unbind_floating_ip(floating_address)
        self.driver.remove_floating_forward(floating_address, fixed_address)

    def deallocate_floating_ip(self, context, floating_address):
        """Returns an floating ip to the pool"""
        self.db.floating_ip_deallocate(context, floating_address)

    @property
    def _bottom_reserved_ips(self):  # pylint: disable-msg=R0201
        """Number of reserved ips at the bottom of the range"""
        return 2  # network, gateway

    @property
    def _top_reserved_ips(self):  # pylint: disable-msg=R0201
        """Number of reserved ips at the top of the range"""
        return 1  # broadcast

    def _create_fixed_ips(self, context, network_id):
        """Create all fixed ips for network"""
        network_ref = self.db.network_get(context, network_id)
        # NOTE(vish): Should these be properties of the network as opposed
        #             to properties of the manager class?
        bottom_reserved = self._bottom_reserved_ips
        top_reserved = self._top_reserved_ips
        project_net = IPy.IP(network_ref['cidr'])
        num_ips = len(project_net)
        for index in range(num_ips):
            address = str(project_net[index])
            if index < bottom_reserved or num_ips - index < top_reserved:
                reserved = True
            else:
                reserved = False
            self.db.fixed_ip_create(context, {'network_id': network_id,
                                              'address': address,
                                              'reserved': reserved})


class FlatManager(NetworkManager):
    """Basic network where no vlans are used"""

    def allocate_fixed_ip(self, context, instance_id, *args, **kwargs):
        """Gets a fixed ip from the pool"""
        network_ref = self.db.project_get_network(context, context.project.id)
        address = self.db.fixed_ip_associate_pool(context,
                                                  network_ref['id'],
                                                  instance_id)
        self.db.fixed_ip_update(context, address, {'allocated': True})
        return address

    def deallocate_fixed_ip(self, context, address, *args, **kwargs):
        """Returns a fixed ip to the pool"""
        self.db.fixed_ip_update(context, address, {'allocated': False})
        self.db.fixed_ip_disassociate(context, address)

    def setup_compute_network(self, context, project_id):
        """Network is created manually"""
        pass

    def setup_fixed_ip(self, context, address):
        """Currently no setup"""
        pass

    def _on_set_network_host(self, context, network_id):
        """Called when this host becomes the host for a project"""
        # NOTE(vish): should there be two types of network objects
        #             in the datastore?
        net = {}
        net['injected'] = True
        net['network_str'] = FLAGS.flat_network_network
        net['netmask'] = FLAGS.flat_network_netmask
        net['bridge'] = FLAGS.flat_network_bridge
        net['gateway'] = FLAGS.flat_network_gateway
        net['broadcast'] = FLAGS.flat_network_broadcast
        net['dns'] = FLAGS.flat_network_dns
        self.db.network_update(context, network_id, net)
        # NOTE(vish): Rignt now we are putting  all of the fixed ips in
        #             one large pool, but ultimately it may be better to
        #             have each network manager have its own network that
        #             it is responsible for and its own pool of ips.
        for address in FLAGS.flat_network_ips:
            self.db.fixed_ip_create(context, {'address': address})


class VlanManager(NetworkManager):
    """Vlan network with dhcp"""

    @defer.inlineCallbacks
    def periodic_tasks(self, context=None):
        """Tasks to be run at a periodic interval"""
        yield super(VlanManager, self).periodic_tasks(context)
        now = datetime.datetime.utcnow()
        timeout = FLAGS.fixed_ip_disassociate_timeout
        time = now - datetime.timedelta(seconds=timeout)
        num = self.db.fixed_ip_disassociate_all_by_timeout(self,
                                                           self.host,
                                                           time)
        if num:
            logging.debug("Dissassociated %s stale fixed ip(s)", num)

    def init_host(self):
        """Do any initialization that needs to be run if this is a
           standalone service.
        """
        self.driver.init_host()

    def allocate_fixed_ip(self, context, instance_id, *args, **kwargs):
        """Gets a fixed ip from the pool"""
        network_ref = self.db.project_get_network(context, context.project.id)
        if kwargs.get('vpn', None):
            address = network_ref['vpn_private_address']
            self.db.fixed_ip_associate(context, address, instance_id)
        else:
            address = self.db.fixed_ip_associate_pool(context,
                                                      network_ref['id'],
                                                      instance_id)
        self.db.fixed_ip_update(context, address, {'allocated': True})
        return address

    def deallocate_fixed_ip(self, context, address, *args, **kwargs):
        """Returns a fixed ip to the pool"""
        self.db.fixed_ip_update(context, address, {'allocated': False})
        fixed_ip_ref = self.db.fixed_ip_get_by_address(context, address)


    def setup_fixed_ip(self, context, address):
        """Sets forwarding rules and dhcp for fixed ip"""
        fixed_ip_ref = self.db.fixed_ip_get_by_address(context, address)
        network_ref = self.db.fixed_ip_get_network(context, address)
        if self.db.instance_is_vpn(context, fixed_ip_ref['instance_id']):
            self.driver.ensure_vlan_forward(network_ref['vpn_public_address'],
                                            network_ref['vpn_public_port'],
                                            network_ref['vpn_private_address'])
        self.driver.update_dhcp(context, network_ref['id'])

    def lease_fixed_ip(self, context, mac, address):
        """Called by dhcp-bridge when ip is leased"""
        logging.debug("Leasing IP %s", address)
        fixed_ip_ref = self.db.fixed_ip_get_by_address(context, address)
        instance_ref = fixed_ip_ref['instance']
        if not instance_ref:
            raise exception.Error("IP %s leased that isn't associated" %
                                  address)
        if instance_ref['mac_address'] != mac:
            raise exception.Error("IP %s leased to bad mac %s vs %s" %
                                  (address, instance_ref['mac_address'], mac))
        self.db.fixed_ip_update(context,
                                fixed_ip_ref['address'],
                                {'leased': True})
        if not fixed_ip_ref['allocated']:
            logging.warn("IP %s leased that was already deallocated", address)

    def release_fixed_ip(self, context, mac, address):
        """Called by dhcp-bridge when ip is released"""
        logging.debug("Releasing IP %s", address)
        fixed_ip_ref = self.db.fixed_ip_get_by_address(context, address)
        instance_ref = fixed_ip_ref['instance']
        if not instance_ref:
            raise exception.Error("IP %s released that isn't associated" %
                                  address)
        if instance_ref['mac_address'] != mac:
            raise exception.Error("IP %s released from bad mac %s vs %s" %
                                  (address, instance_ref['mac_address'], mac))
        if not fixed_ip_ref['leased']:
            logging.warn("IP %s released that was not leased", address)
        self.db.fixed_ip_update(context,
                                fixed_ip_ref['str_id'],
                                {'leased': False})
        if not fixed_ip_ref['allocated']:
            self.db.fixed_ip_disassociate(context, address)
            # NOTE(vish): dhcp server isn't updated until next setup, this
            #             means there will stale entries in the conf file
            #             the code below will update the file if necessary
            if FLAGS.update_dhcp_on_disassociate:
                network_ref = self.db.fixed_ip_get_network(context, address)
                self.driver.update_dhcp(context, network_ref['id'])


    def associate_network(self, context, project_id):
        """Associates a network to a project"""
        network_ref = db.network_associate(context, project_id)
        network_id = network_ref['id']
        return network_id


    def disassociate_network(self, context, network_id):
        """Disassociates a newtwork from a project"""
        db.network_disassocate(context, network_id)


    def setup_compute_network(self, context, project_id):
        """Sets up matching network for compute hosts"""
        network_ref = self.db.project_get_network(context, project_id)
        self.driver.ensure_vlan_bridge(network_ref['vlan'],
                                       network_ref['bridge'])

    def restart_nets(self):
        """Ensure the network for each user is enabled"""
        # TODO(vish): Implement this
        pass


<<<<<<< HEAD
    def create_networks(self, context, num_networks, network_size,
                        vlan_start, vpn_start):
        """Create networks based on parameters"""
        for index in range(num_networks):
            private_net = IPy.IP(FLAGS.private_range)
            vlan = vlan_start + index
            start = index * network_size
            significant_bits = 32 - int(math.log(network_size, 2))
            cidr = "%s/%s" % (private_net[start], significant_bits)
            project_net = IPy.IP(cidr)
            net = {}
            net['cidr'] = cidr
            net['netmask'] = str(project_net.netmask())
            net['gateway'] = str(project_net[1])
            net['broadcast'] = str(project_net.broadcast())
            net['vpn_private_address'] = str(project_net[2])
            net['dhcp_start'] = str(project_net[3])
            net['vlan'] = vlan
            net['bridge'] = 'br%s' % vlan
            # NOTE(vish): This makes ports unique accross the cloud, a more
            #             robust solution would be to make them unique per ip
            net['vpn_public_port'] = vpn_start + index
            network_ref = self.db.network_create_safe(context, net)
            if network_ref:
                self._create_fixed_ips(context, network_ref['id'])

=======
        This could use a manage command instead of keying off of a flag"""
        if not self.db.network_index_count(context):
            for index in range(FLAGS.num_networks):
                self.db.network_index_create_safe(context, {'index': index})
>>>>>>> c9cb22f8

    def _on_set_network_host(self, context, network_id):
        """Called when this host becomes the host for a project"""
        network_ref = self.db.network_get(context, network_id)
        net = {}
        net['vpn_public_address'] = FLAGS.vpn_ip
        db.network_update(context, network_id, net)
        self.driver.ensure_vlan_bridge(network_ref['vlan'],
                                       network_ref['bridge'],
                                       network_ref)

    @property
    def _bottom_reserved_ips(self):
        """Number of reserved ips at the bottom of the range"""
        return super(VlanManager, self)._bottom_reserved_ips + 1  # vpn server

    @property
    def _top_reserved_ips(self):
        """Number of reserved ips at the top of the range"""
        parent_reserved = super(VlanManager, self)._top_reserved_ips
        return parent_reserved + FLAGS.cnt_vpn_clients
<|MERGE_RESOLUTION|>--- conflicted
+++ resolved
@@ -337,8 +337,6 @@
         # TODO(vish): Implement this
         pass
 
-
-<<<<<<< HEAD
     def create_networks(self, context, num_networks, network_size,
                         vlan_start, vpn_start):
         """Create networks based on parameters"""
@@ -365,13 +363,6 @@
             if network_ref:
                 self._create_fixed_ips(context, network_ref['id'])
 
-=======
-        This could use a manage command instead of keying off of a flag"""
-        if not self.db.network_index_count(context):
-            for index in range(FLAGS.num_networks):
-                self.db.network_index_create_safe(context, {'index': index})
->>>>>>> c9cb22f8
-
     def _on_set_network_host(self, context, network_id):
         """Called when this host becomes the host for a project"""
         network_ref = self.db.network_get(context, network_id)
